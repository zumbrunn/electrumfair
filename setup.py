--- conflicted
+++ resolved
@@ -25,17 +25,10 @@
 with open('contrib/requirements/requirements-hw.txt') as f:
     requirements_hw = f.read().splitlines()
 
-<<<<<<< HEAD
 # load version.py; needlessly complicated alternative to "imp.load_source":
 version_spec = importlib.util.spec_from_file_location('version', 'electrum/version.py')
 version_module = version = importlib.util.module_from_spec(version_spec)
 version_spec.loader.exec_module(version_module)
-=======
-version = imp.load_source('version', 'electrumfair/version.py')
-
-if sys.version_info[:3] < (3, 4, 0):
-    sys.exit("Error: ElectrumFair requires Python version >= 3.4.0...")
->>>>>>> c8ed1b51
 
 data_files = []
 
@@ -53,13 +46,8 @@
         else:
             usr_share = os.path.expanduser('~/.local/share')
     data_files += [
-<<<<<<< HEAD
-        (os.path.join(usr_share, 'applications/'), ['electrum.desktop']),
-        (os.path.join(usr_share, icons_dirname), ['electrum/gui/icons/electrum.png']),
-=======
         (os.path.join(usr_share, 'applications/'), ['electrumfair.desktop']),
         (os.path.join(usr_share, icons_dirname), ['icons/electrumfair.png'])
->>>>>>> c8ed1b51
     ]
 
 extras_require = {
@@ -69,34 +57,10 @@
 }
 extras_require['full'] = [pkg for sublist in list(extras_require.values()) for pkg in sublist]
 
-
-<<<<<<< HEAD
-setup(
-    name="Electrum",
-    version=version.ELECTRUM_VERSION,
-    python_requires='>={}'.format(MIN_PYTHON_VERSION),
-=======
-class CustomInstallCommand(install):
-    def run(self):
-        install.run(self)
-        # potentially build Qt icons file
-        try:
-            import PyQt5
-        except ImportError:
-            pass
-        else:
-            try:
-                path = os.path.join(self.install_lib, "electrumfair/gui/qt/icons_rc.py")
-                if not os.path.exists(path):
-                    subprocess.call(["pyrcc5", "icons.qrc", "-o", path])
-            except Exception as e:
-                print('Warning: building icons file failed with {}'.format(e))
-
-
 setup(
     name="ElectrumFair",
     version=version.ELECTRUMFAIR_VERSION,
->>>>>>> c8ed1b51
+    python_requires='>={}'.format(MIN_PYTHON_VERSION),
     install_requires=requirements,
     extras_require=extras_require,
     packages=[
@@ -106,7 +70,7 @@
         'electrumfair.plugins',
     ] + [('electrumfair.plugins.'+pkg) for pkg in find_packages('electrumfair/plugins')],
     package_dir={
-        'electrumfair': 'electrumfair'
+        'electrumfair': 'electrum'
     },
     package_data={
         '': ['*.txt', '*.json', '*.ttf', '*.otf'],
@@ -124,14 +88,6 @@
     author="Thomas Voegtlin, Thomas König (FairCoin)",
     author_email="thomasv@electrum.org, tom@fair-coin.org",
     license="MIT Licence",
-<<<<<<< HEAD
-    url="https://electrum.org",
-    long_description="""Lightweight Bitcoin Wallet""",
-=======
     url="https://download.faircoin.world",
     long_description="""Lightweight FairCoin Wallet""",
-    cmdclass={
-        'install': CustomInstallCommand,
-    },
->>>>>>> c8ed1b51
 )