#!/usr/bin/env python3

# python setup.py sdist --format=zip,gztar

import os
import sys
import platform
import imp
import argparse
import subprocess

from setuptools import setup, find_packages
from setuptools.command.install import install

with open('contrib/requirements/requirements.txt') as f:
    requirements = f.read().splitlines()

with open('contrib/requirements/requirements-hw.txt') as f:
    requirements_hw = f.read().splitlines()

version = imp.load_source('version', 'electrum/version.py')

if sys.version_info[:3] < (3, 4, 0):
    sys.exit("Error: ElectrumFair requires Python version >= 3.4.0...")

data_files = []

if platform.system() in ['Linux', 'FreeBSD', 'DragonFly']:
    parser = argparse.ArgumentParser()
    parser.add_argument('--root=', dest='root_path', metavar='dir', default='/')
    opts, _ = parser.parse_known_args(sys.argv[1:])
    usr_share = os.path.join(sys.prefix, "share")
    icons_dirname = 'pixmaps'
    if not os.access(opts.root_path + usr_share, os.W_OK) and \
       not os.access(opts.root_path, os.W_OK):
        icons_dirname = 'icons'
        if 'XDG_DATA_HOME' in os.environ.keys():
            usr_share = os.environ['XDG_DATA_HOME']
        else:
            usr_share = os.path.expanduser('~/.local/share')
    data_files += [
        (os.path.join(usr_share, 'applications/'), ['electrumfair.desktop']),
        (os.path.join(usr_share, icons_dirname), ['icons/electrumfair.png'])
    ]

extras_require = {
    'hardware': requirements_hw,
    'fast': ['pycryptodomex'],
    'gui': ['pyqt5'],
}
extras_require['full'] = [pkg for sublist in list(extras_require.values()) for pkg in sublist]


class CustomInstallCommand(install):
    def run(self):
        install.run(self)
        # potentially build Qt icons file
        try:
            import PyQt5
        except ImportError:
            pass
        else:
            try:
                path = os.path.join(self.install_lib, "electrum/gui/qt/icons_rc.py")
                if not os.path.exists(path):
                    subprocess.call(["pyrcc5", "icons.qrc", "-o", path])
            except Exception as e:
                print('Warning: building icons file failed with {}'.format(e))


setup(
    name="ElectrumFair",
    version=version.ELECTRUMFAIR_VERSION,
    install_requires=requirements,
    extras_require=extras_require,
    packages=[
<<<<<<< HEAD
        'electrumfair',
        'electrumfair_gui',
        'electrumfair_gui.qt',
        'electrumfair_plugins',
        'electrumfair_plugins.audio_modem',
        'electrumfair_plugins.cosigner_pool',
        'electrumfair_plugins.email_requests',
        'electrumfair_plugins.greenaddress_instant',
        'electrumfair_plugins.hw_wallet',
        'electrumfair_plugins.keepkey',
        'electrumfair_plugins.labels',
        'electrumfair_plugins.ledger',
        'electrumfair_plugins.revealer',
        'electrumfair_plugins.trezor',
        'electrumfair_plugins.digitalbitbox',
        'electrumfair_plugins.trustedcoin',
        'electrumfair_plugins.virtualkeyboard',
    ],
    package_dir={
        'electrumfair': 'lib',
        'electrumfair_gui': 'gui',
        'electrumfair_plugins': 'plugins',
=======
        'electrum',
        'electrum.gui',
        'electrum.gui.qt',
        'electrum.plugins',
    ] + [('electrum.plugins.'+pkg) for pkg in find_packages('electrum/plugins')],
    package_dir={
        'electrum': 'electrum'
>>>>>>> 28c49d2c
    },
    package_data={
        '': ['*.txt', '*.json', '*.ttf', '*.otf'],
        'electrumfair': [
            'wordlist/*.txt',
            'locale/*/LC_MESSAGES/electrum.mo',
        ],
    },
<<<<<<< HEAD
    scripts=['electrumfair'],
=======
    scripts=['electrum/electrum'],
>>>>>>> 28c49d2c
    data_files=data_files,
    description="Lightweight FairCoin Wallet",
    author="Thomas Voegtlin, Thomas König (FairCoin)",
    author_email="thomasv@electrum.org, tom@fair-coin.org",
    license="MIT Licence",
<<<<<<< HEAD
    url="https://download.faircoin.world",
    long_description="""Lightweight FairCoin Wallet"""
=======
    url="https://electrum.org",
    long_description="""Lightweight Bitcoin Wallet""",
    cmdclass={
        'install': CustomInstallCommand,
    },
>>>>>>> 28c49d2c
)<|MERGE_RESOLUTION|>--- conflicted
+++ resolved
@@ -18,7 +18,7 @@
 with open('contrib/requirements/requirements-hw.txt') as f:
     requirements_hw = f.read().splitlines()
 
-version = imp.load_source('version', 'electrum/version.py')
+version = imp.load_source('version', 'electrumfair/version.py')
 
 if sys.version_info[:3] < (3, 4, 0):
     sys.exit("Error: ElectrumFair requires Python version >= 3.4.0...")
@@ -74,38 +74,13 @@
     install_requires=requirements,
     extras_require=extras_require,
     packages=[
-<<<<<<< HEAD
         'electrumfair',
-        'electrumfair_gui',
-        'electrumfair_gui.qt',
-        'electrumfair_plugins',
-        'electrumfair_plugins.audio_modem',
-        'electrumfair_plugins.cosigner_pool',
-        'electrumfair_plugins.email_requests',
-        'electrumfair_plugins.greenaddress_instant',
-        'electrumfair_plugins.hw_wallet',
-        'electrumfair_plugins.keepkey',
-        'electrumfair_plugins.labels',
-        'electrumfair_plugins.ledger',
-        'electrumfair_plugins.revealer',
-        'electrumfair_plugins.trezor',
-        'electrumfair_plugins.digitalbitbox',
-        'electrumfair_plugins.trustedcoin',
-        'electrumfair_plugins.virtualkeyboard',
-    ],
+        'electrumfair.gui',
+        'electrumfair.gui.qt',
+        'electrumfair.plugins',
+    ] + [('electrumfair.plugins.'+pkg) for pkg in find_packages('electrumfair/plugins')],
     package_dir={
-        'electrumfair': 'lib',
-        'electrumfair_gui': 'gui',
-        'electrumfair_plugins': 'plugins',
-=======
-        'electrum',
-        'electrum.gui',
-        'electrum.gui.qt',
-        'electrum.plugins',
-    ] + [('electrum.plugins.'+pkg) for pkg in find_packages('electrum/plugins')],
-    package_dir={
-        'electrum': 'electrum'
->>>>>>> 28c49d2c
+        'electrumfair': 'electrumfair'
     },
     package_data={
         '': ['*.txt', '*.json', '*.ttf', '*.otf'],
@@ -114,24 +89,15 @@
             'locale/*/LC_MESSAGES/electrum.mo',
         ],
     },
-<<<<<<< HEAD
-    scripts=['electrumfair'],
-=======
-    scripts=['electrum/electrum'],
->>>>>>> 28c49d2c
+    scripts=['electrumfair/electrumfair'],
     data_files=data_files,
     description="Lightweight FairCoin Wallet",
     author="Thomas Voegtlin, Thomas König (FairCoin)",
     author_email="thomasv@electrum.org, tom@fair-coin.org",
     license="MIT Licence",
-<<<<<<< HEAD
     url="https://download.faircoin.world",
     long_description="""Lightweight FairCoin Wallet"""
-=======
-    url="https://electrum.org",
-    long_description="""Lightweight Bitcoin Wallet""",
     cmdclass={
         'install': CustomInstallCommand,
     },
->>>>>>> 28c49d2c
 )