import hashlib
import requests
import threading
import json
import sys
import traceback

import base64

<<<<<<< HEAD
import electrumfair
from electrumfair.plugins import BasePlugin, hook
from electrumfair.i18n import _
=======
import electrum
from electrum.plugins import BasePlugin, hook
from electrum.crypto import aes_encrypt_with_iv, aes_decrypt_with_iv
from electrum.i18n import _
>>>>>>> 26fcb1d3


class LabelsPlugin(BasePlugin):

    def __init__(self, parent, config, name):
        BasePlugin.__init__(self, parent, config, name)
        self.target_host = 'labels.electrum.org'
        self.wallets = {}

    def encode(self, wallet, msg):
        password, iv, wallet_id = self.wallets[wallet]
<<<<<<< HEAD
        encrypted = electrumfair.bitcoin.aes_encrypt_with_iv(password, iv,
=======
        encrypted = aes_encrypt_with_iv(password, iv,
>>>>>>> 26fcb1d3
                                                         msg.encode('utf8'))
        return base64.b64encode(encrypted).decode()

    def decode(self, wallet, message):
        password, iv, wallet_id = self.wallets[wallet]
        decoded = base64.b64decode(message)
<<<<<<< HEAD
        decrypted = electrumfair.bitcoin.aes_decrypt_with_iv(password, iv, decoded)
=======
        decrypted = aes_decrypt_with_iv(password, iv, decoded)
>>>>>>> 26fcb1d3
        return decrypted.decode('utf8')

    def get_nonce(self, wallet):
        # nonce is the nonce to be used with the next change
        nonce = wallet.storage.get('wallet_nonce')
        if nonce is None:
            nonce = 1
            self.set_nonce(wallet, nonce)
        return nonce

    def set_nonce(self, wallet, nonce):
        self.print_error("set", wallet.basename(), "nonce to", nonce)
        wallet.storage.put("wallet_nonce", nonce)

    @hook
    def set_label(self, wallet, item, label):
        if wallet not in self.wallets:
            return
        if not item:
            return
        nonce = self.get_nonce(wallet)
        wallet_id = self.wallets[wallet][2]
        bundle = {"walletId": wallet_id,
                  "walletNonce": nonce,
                  "externalId": self.encode(wallet, item),
                  "encryptedLabel": self.encode(wallet, label)}
        t = threading.Thread(target=self.do_request_safe,
                             args=["POST", "/label", False, bundle])
        t.setDaemon(True)
        t.start()
        # Caller will write the wallet
        self.set_nonce(wallet, nonce + 1)

    def do_request(self, method, url = "/labels", is_batch=False, data=None):
        url = 'https://' + self.target_host + url
        kwargs = {'headers': {}}
        if method == 'GET' and data:
            kwargs['params'] = data
        elif method == 'POST' and data:
            kwargs['data'] = json.dumps(data)
            kwargs['headers']['Content-Type'] = 'application/json'
        response = requests.request(method, url, **kwargs)
        if response.status_code != 200:
            raise Exception(response.status_code, response.text)
        response = response.json()
        if "error" in response:
            raise Exception(response["error"])
        return response

    def do_request_safe(self, *args, **kwargs):
        try:
            self.do_request(*args, **kwargs)
        except BaseException as e:
            #traceback.print_exc(file=sys.stderr)
            self.print_error('error doing request')

    def push_thread(self, wallet):
        wallet_data = self.wallets.get(wallet, None)
        if not wallet_data:
            raise Exception('Wallet {} not loaded'.format(wallet))
        wallet_id = wallet_data[2]
        bundle = {"labels": [],
                  "walletId": wallet_id,
                  "walletNonce": self.get_nonce(wallet)}
        for key, value in wallet.labels.items():
            try:
                encoded_key = self.encode(wallet, key)
                encoded_value = self.encode(wallet, value)
            except:
                self.print_error('cannot encode', repr(key), repr(value))
                continue
            bundle["labels"].append({'encryptedLabel': encoded_value,
                                     'externalId': encoded_key})
        self.do_request("POST", "/labels", True, bundle)

    def pull_thread(self, wallet, force):
        wallet_data = self.wallets.get(wallet, None)
        if not wallet_data:
            raise Exception('Wallet {} not loaded'.format(wallet))
        wallet_id = wallet_data[2]
        nonce = 1 if force else self.get_nonce(wallet) - 1
        self.print_error("asking for labels since nonce", nonce)
        response = self.do_request("GET", ("/labels/since/%d/for/%s" % (nonce, wallet_id) ))
        if response["labels"] is None:
            self.print_error('no new labels')
            return
        result = {}
        for label in response["labels"]:
            try:
                key = self.decode(wallet, label["externalId"])
                value = self.decode(wallet, label["encryptedLabel"])
            except:
                continue
            try:
                json.dumps(key)
                json.dumps(value)
            except:
                self.print_error('error: no json', key)
                continue
            result[key] = value

        for key, value in result.items():
            if force or not wallet.labels.get(key):
                wallet.labels[key] = value

        self.print_error("received %d labels" % len(response))
        # do not write to disk because we're in a daemon thread
        wallet.storage.put('labels', wallet.labels)
        self.set_nonce(wallet, response["nonce"] + 1)
        self.on_pulled(wallet)

    def pull_thread_safe(self, wallet, force):
        try:
            self.pull_thread(wallet, force)
        except BaseException as e:
            # traceback.print_exc(file=sys.stderr)
            self.print_error('could not retrieve labels')

    def start_wallet(self, wallet):
        nonce = self.get_nonce(wallet)
        self.print_error("wallet", wallet.basename(), "nonce is", nonce)
        mpk = wallet.get_fingerprint()
        if not mpk:
            return
        mpk = mpk.encode('ascii')
        password = hashlib.sha1(mpk).hexdigest()[:32].encode('ascii')
        iv = hashlib.sha256(password).digest()[:16]
        wallet_id = hashlib.sha256(mpk).hexdigest()
        self.wallets[wallet] = (password, iv, wallet_id)
        # If there is an auth token we can try to actually start syncing
        t = threading.Thread(target=self.pull_thread_safe, args=(wallet, False))
        t.setDaemon(True)
        t.start()

    def stop_wallet(self, wallet):
        self.wallets.pop(wallet, None)<|MERGE_RESOLUTION|>--- conflicted
+++ resolved
@@ -7,17 +7,10 @@
 
 import base64
 
-<<<<<<< HEAD
 import electrumfair
 from electrumfair.plugins import BasePlugin, hook
+from electrumfair.crypto import aes_encrypt_with_iv, aes_decrypt_with_iv
 from electrumfair.i18n import _
-=======
-import electrum
-from electrum.plugins import BasePlugin, hook
-from electrum.crypto import aes_encrypt_with_iv, aes_decrypt_with_iv
-from electrum.i18n import _
->>>>>>> 26fcb1d3
-
 
 class LabelsPlugin(BasePlugin):
 
@@ -28,22 +21,13 @@
 
     def encode(self, wallet, msg):
         password, iv, wallet_id = self.wallets[wallet]
-<<<<<<< HEAD
-        encrypted = electrumfair.bitcoin.aes_encrypt_with_iv(password, iv,
-=======
-        encrypted = aes_encrypt_with_iv(password, iv,
->>>>>>> 26fcb1d3
-                                                         msg.encode('utf8'))
+        encrypted = aes_encrypt_with_iv(password, iv, msg.encode('utf8'))
         return base64.b64encode(encrypted).decode()
 
     def decode(self, wallet, message):
         password, iv, wallet_id = self.wallets[wallet]
         decoded = base64.b64decode(message)
-<<<<<<< HEAD
-        decrypted = electrumfair.bitcoin.aes_decrypt_with_iv(password, iv, decoded)
-=======
         decrypted = aes_decrypt_with_iv(password, iv, decoded)
->>>>>>> 26fcb1d3
         return decrypted.decode('utf8')
 
     def get_nonce(self, wallet):
