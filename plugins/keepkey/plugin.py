--- conflicted
+++ resolved
@@ -4,21 +4,12 @@
 from electrumfair.bitcoin import (b58_address_to_hash160, xpub_from_pubkey,
                               TYPE_ADDRESS, TYPE_SCRIPT,
                               is_segwit_address)
-<<<<<<< HEAD
 from electrumfair import constants
 from electrumfair.i18n import _
 from electrumfair.plugins import BasePlugin
-from electrumfair.transaction import deserialize
+from electrumfair.transaction import deserialize, Transaction
 from electrumfair.keystore import Hardware_KeyStore, is_xpubkey, parse_xpubkey
 from electrumfair.base_wizard import ScriptTypeNotSupported
-=======
-from electrum import constants
-from electrum.i18n import _
-from electrum.plugins import BasePlugin
-from electrum.transaction import deserialize, Transaction
-from electrum.keystore import Hardware_KeyStore, is_xpubkey, parse_xpubkey
-from electrum.base_wizard import ScriptTypeNotSupported
->>>>>>> 144cc172
 
 from ..hw_wallet import HW_PluginBase
 
