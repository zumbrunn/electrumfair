--- conflicted
+++ resolved
@@ -4,14 +4,14 @@
 from PyQt5.Qt import Qt
 from PyQt5.Qt import QGridLayout, QInputDialog, QPushButton
 from PyQt5.Qt import QVBoxLayout, QLabel
-from electrum_gui.qt.util import *
+from electrumfair_gui.qt.util import *
 from .trezor import TIM_NEW, TIM_RECOVER, TIM_MNEMONIC
 from ..hw_wallet.qt import QtHandlerBase, QtPluginBase
 
-from electrum.i18n import _
-from electrum.plugins import hook, DeviceMgr
-from electrum.util import PrintError, UserCancelled, bh2u
-from electrum.wallet import Wallet, Standard_Wallet
+from electrumfair.i18n import _
+from electrumfair.plugins import hook, DeviceMgr
+from electrumfair.util import PrintError, UserCancelled, bh2u
+from electrumfair.wallet import Wallet, Standard_Wallet
 
 PASSPHRASE_HELP_SHORT =_(
     "Passphrases allow you to access new wallets, each "
@@ -243,7 +243,7 @@
             else:
                 msg = _("Enter the master private key beginning with xprv:")
                 def set_enabled():
-                    from electrum.keystore import is_xprv
+                    from electrumfair.keystore import is_xprv
                     wizard.next_button.setEnabled(is_xprv(clean_text(text)))
                 text.textChanged.connect(set_enabled)
                 next_enabled = False
@@ -491,13 +491,8 @@
         settings_glayout.addWidget(pin_button, 2, 1)
         pin_msg = QLabel(_("PIN protection is strongly recommended.  "
                            "A PIN is your only protection against someone "
-<<<<<<< HEAD
                            "stealing your FairCoins if they obtain physical "
-                           "access to your %s.") % plugin.device)
-=======
-                           "stealing your bitcoins if they obtain physical "
                            "access to your {}.").format(plugin.device))
->>>>>>> 4d21fcb8
         pin_msg.setWordWrap(True)
         pin_msg.setStyleSheet("color: red")
         settings_glayout.addWidget(pin_msg, 3, 1, 1, -1)
@@ -556,11 +551,7 @@
         clear_pin_button.clicked.connect(clear_pin)
         clear_pin_warning = QLabel(
             _("If you disable your PIN, anyone with physical access to your "
-<<<<<<< HEAD
-              "%s device can spend your FairCoins.") % plugin.device)
-=======
-              "{} device can spend your bitcoins.").format(plugin.device))
->>>>>>> 4d21fcb8
+              "{} device can spend your FairCoins.").format(plugin.device))
         clear_pin_warning.setWordWrap(True)
         clear_pin_warning.setStyleSheet("color: red")
         advanced_glayout.addWidget(clear_pin_button, 0, 2)
