# Electrum - Lightweight Bitcoin Client
# Copyright (c) 2011-2016 Thomas Voegtlin
#
# Permission is hereby granted, free of charge, to any person
# obtaining a copy of this software and associated documentation files
# (the "Software"), to deal in the Software without restriction,
# including without limitation the rights to use, copy, modify, merge,
# publish, distribute, sublicense, and/or sell copies of the Software,
# and to permit persons to whom the Software is furnished to do so,
# subject to the following conditions:
#
# The above copyright notice and this permission notice shall be
# included in all copies or substantial portions of the Software.
#
# THE SOFTWARE IS PROVIDED "AS IS", WITHOUT WARRANTY OF ANY KIND,
# EXPRESS OR IMPLIED, INCLUDING BUT NOT LIMITED TO THE WARRANTIES OF
# MERCHANTABILITY, FITNESS FOR A PARTICULAR PURPOSE AND
# NONINFRINGEMENT. IN NO EVENT SHALL THE AUTHORS OR COPYRIGHT HOLDERS
# BE LIABLE FOR ANY CLAIM, DAMAGES OR OTHER LIABILITY, WHETHER IN AN
# ACTION OF CONTRACT, TORT OR OTHERWISE, ARISING FROM, OUT OF OR IN
# CONNECTION WITH THE SOFTWARE OR THE USE OR OTHER DEALINGS IN THE
# SOFTWARE.
import time
import queue
import os
import stat
import errno
import random
import re
import select
from collections import defaultdict
import threading
import socket
import json

import socks
from . import util
from . import bitcoin
from .bitcoin import *
from . import constants
from .interface import Connection, Interface
from . import blockchain
<<<<<<< HEAD
from .version import ELECTRUMFAIR_VERSION, PROTOCOL_VERSION
from .blockchain import CHUNK_SIZE
=======
from .version import ELECTRUM_VERSION, PROTOCOL_VERSION
from .i18n import _
>>>>>>> 4d21fcb8


NODES_RETRY_INTERVAL = 60
SERVER_RETRY_INTERVAL = 10


def parse_servers(result):
    """ parse servers list into dict format"""
    from .version import PROTOCOL_VERSION
    servers = {}
    for item in result:
        host = item[1]
        out = {}
        version = None
        pruning_level = '-'
        if len(item) > 2:
            for v in item[2]:
                if re.match("[st]\d*", v):
                    protocol, port = v[0], v[1:]
                    if port == '': port = constants.net.DEFAULT_PORTS[protocol]
                    out[protocol] = port
                elif re.match("v(.?)+", v):
                    version = v[1:]
                elif re.match("p\d*", v):
                    pruning_level = v[1:]
                if pruning_level == '': pruning_level = '0'
        if out:
            out['pruning'] = pruning_level
            out['version'] = version
            servers[host] = out
    return servers

def filter_version(servers):
    def is_recent(version):
        try:
            return util.normalize_version(version) >= util.normalize_version(PROTOCOL_VERSION)
        except Exception as e:
            return False
    return {k: v for k, v in servers.items() if is_recent(v.get('version'))}


def filter_protocol(hostmap, protocol = 's'):
    '''Filters the hostmap for those implementing protocol.
    The result is a list in serialized form.'''
    eligible = []
    for host, portmap in hostmap.items():
        port = portmap.get(protocol)
        if port:
            eligible.append(serialize_server(host, port, protocol))
    return eligible

def pick_random_server(hostmap = None, protocol = 's', exclude_set = set()):
    if hostmap is None:
        hostmap = constants.net.DEFAULT_SERVERS
    eligible = list(set(filter_protocol(hostmap, protocol)) - exclude_set)
    return random.choice(eligible) if eligible else None

from .simple_config import SimpleConfig

proxy_modes = ['socks4', 'socks5', 'http']


def serialize_proxy(p):
    if not isinstance(p, dict):
        return None
    return ':'.join([p.get('mode'), p.get('host'), p.get('port'),
                     p.get('user', ''), p.get('password', '')])


def deserialize_proxy(s):
    if not isinstance(s, str):
        return None
    if s.lower() == 'none':
        return None
    proxy = { "mode":"socks5", "host":"localhost" }
    args = s.split(':')
    n = 0
    if proxy_modes.count(args[n]) == 1:
        proxy["mode"] = args[n]
        n += 1
    if len(args) > n:
        proxy["host"] = args[n]
        n += 1
    if len(args) > n:
        proxy["port"] = args[n]
        n += 1
    else:
        proxy["port"] = "8080" if proxy["mode"] == "http" else "1080"
    if len(args) > n:
        proxy["user"] = args[n]
        n += 1
    if len(args) > n:
        proxy["password"] = args[n]
    return proxy


def deserialize_server(server_str):
    host, port, protocol = str(server_str).rsplit(':', 2)
    assert protocol in 'st'
    int(port)    # Throw if cannot be converted to int
    return host, port, protocol


def serialize_server(host, port, protocol):
    return str(':'.join([host, port, protocol]))


class Network(util.DaemonThread):
    """The Network class manages a set of connections to remote electrum
    servers, each connected socket is handled by an Interface() object.
    Connections are initiated by a Connection() thread which stops once
    the connection succeeds or fails.

    Our external API:

    - Member functions get_header(), get_interfaces(), get_local_height(),
          get_parameters(), get_server_height(), get_status_value(),
          is_connected(), set_parameters(), stop()
    """

    def __init__(self, config=None):
        if config is None:
            config = {}  # Do not use mutables as default values!
        util.DaemonThread.__init__(self)
        self.config = SimpleConfig(config) if isinstance(config, dict) else config
        self.num_server = 10 if not self.config.get('oneserver') else 0
        self.blockchains = blockchain.read_blockchains(self.config)
        self.print_error("blockchains", self.blockchains.keys())
        self.blockchain_index = config.get('blockchain_index', 0)
        if self.blockchain_index not in self.blockchains.keys():
            self.blockchain_index = 0
        # Server for addresses and transactions
        self.default_server = self.config.get('server', None)
        # Sanitize default server
        if self.default_server:
            try:
                deserialize_server(self.default_server)
            except:
                self.print_error('Warning: failed to parse server-string; falling back to random.')
                self.default_server = None
        if not self.default_server:
            self.default_server = pick_random_server()
        self.lock = threading.Lock()
        self.pending_sends = []
        self.message_id = 0
        self.debug = False
        self.irc_servers = {} # returned by interface (list from irc)
        self.recent_servers = self.read_recent_servers()

        self.banner = ''
        self.donation_address = ''
        self.relay_fee = None
        # callbacks passed with subscriptions
        self.subscriptions = defaultdict(list)
        self.sub_cache = {}
        # callbacks set by the GUI
        self.callbacks = defaultdict(list)

        dir_path = os.path.join( self.config.path, 'certs')
        if not os.path.exists(dir_path):
            os.mkdir(dir_path)
            os.chmod(dir_path, stat.S_IRUSR | stat.S_IWUSR | stat.S_IXUSR)

        # subscriptions and requests
        self.subscribed_addresses = set()
        self.h2addr = {}
        # Requests from client we've not seen a response to
        self.unanswered_requests = {}
        # retry times
        self.server_retry_time = time.time()
        self.nodes_retry_time = time.time()
        # kick off the network.  interface is the main server we are currently
        # communicating with.  interfaces is the set of servers we are connecting
        # to or have an ongoing connection with
        self.interface = None
        self.interfaces = {}
        self.auto_connect = self.config.get('auto_connect', True)
        self.connecting = set()
        self.requested_chunks = set()
        self.socket_queue = queue.Queue()
        self.start_network(deserialize_server(self.default_server)[2],
                           deserialize_proxy(self.config.get('proxy')))

    def register_callback(self, callback, events):
        with self.lock:
            for event in events:
                self.callbacks[event].append(callback)

    def unregister_callback(self, callback):
        with self.lock:
            for callbacks in self.callbacks.values():
                if callback in callbacks:
                    callbacks.remove(callback)

    def trigger_callback(self, event, *args):
        with self.lock:
            callbacks = self.callbacks[event][:]
        [callback(event, *args) for callback in callbacks]

    def read_recent_servers(self):
        if not self.config.path:
            return []
        path = os.path.join(self.config.path, "recent_servers")
        try:
            with open(path, "r", encoding='utf-8') as f:
                data = f.read()
                return json.loads(data)
        except:
            return []

    def save_recent_servers(self):
        if not self.config.path:
            return
        path = os.path.join(self.config.path, "recent_servers")
        s = json.dumps(self.recent_servers, indent=4, sort_keys=True)
        try:
            with open(path, "w", encoding='utf-8') as f:
                f.write(s)
        except:
            pass

    def get_server_height(self):
        return self.interface.tip if self.interface else 0

    def server_is_lagging(self):
        sh = self.get_server_height()
        if not sh:
            self.print_error('no height for main interface')
            return True
        lh = self.get_local_height()
        result = (lh - sh) > 1
        if result:
            self.print_error('%s is lagging (%d vs %d)' % (self.default_server, sh, lh))
        return result

    def set_status(self, status):
        self.connection_status = status
        self.notify('status')

    def is_connected(self):
        return self.interface is not None

    def is_connecting(self):
        return self.connection_status == 'connecting'

    def is_up_to_date(self):
        return self.unanswered_requests == {}

    def queue_request(self, method, params, interface=None):
        # type: (object, object, object) -> object
        # type: (object, object, object) -> object
        # If you want to queue a request on any interface it must go
        # through this function so message ids are properly tracked
        if interface is None:
            interface = self.interface
        message_id = self.message_id
        self.message_id += 1
        if self.debug:
            self.print_error(interface.host, "-->", method, params, message_id)
        interface.queue_request(method, params, message_id)
        return message_id

    def send_subscriptions(self):
        self.print_error('sending subscriptions to', self.interface.server, len(self.unanswered_requests), len(self.subscribed_addresses))
        self.sub_cache.clear()
        # Resend unanswered requests
        requests = self.unanswered_requests.values()
        self.unanswered_requests = {}
        if self.interface.ping_required():
            params = [ELECTRUM_VERSION, PROTOCOL_VERSION]
            self.queue_request('server.version', params, self.interface)
        for request in requests:
            message_id = self.queue_request(request[0], request[1])
            self.unanswered_requests[message_id] = request
        self.queue_request('server.banner', [])
        self.queue_request('server.donation_address', [])
        self.queue_request('server.peers.subscribe', [])
        self.request_fee_estimates()
        self.queue_request('blockchain.relayfee', [])
<<<<<<< HEAD
        if self.interface.ping_required():
            params = [ELECTRUMFAIR_VERSION, PROTOCOL_VERSION]
            self.queue_request('server.version', params, self.interface)
        for h in self.subscribed_addresses:
=======
        for h in list(self.subscribed_addresses):
>>>>>>> 4d21fcb8
            self.queue_request('blockchain.scripthash.subscribe', [h])

    def request_fee_estimates(self):
        from .simple_config import FEE_ETA_TARGETS
        self.config.requested_fee_estimates()
<<<<<<< HEAD
        self.queue_request('blockchain.estimatefee', [1])
=======
        self.queue_request('mempool.get_fee_histogram', [])
        for i in FEE_ETA_TARGETS:
            self.queue_request('blockchain.estimatefee', [i])
>>>>>>> 4d21fcb8

    def get_status_value(self, key):
        if key == 'status':
            value = self.connection_status
        elif key == 'banner':
            value = self.banner
        elif key == 'fee':
<<<<<<< HEAD
            value = self.config.transaction_fee
=======
            value = self.config.fee_estimates
        elif key == 'fee_histogram':
            value = self.config.mempool_fees
>>>>>>> 4d21fcb8
        elif key == 'updated':
            value = (self.get_local_height(), self.get_server_height())
        elif key == 'servers':
            value = self.get_servers()
        elif key == 'interfaces':
            value = self.get_interfaces()
        return value

    def notify(self, key):
        if key in ['status', 'updated']:
            self.trigger_callback(key)
        else:
            self.trigger_callback(key, self.get_status_value(key))

    def get_parameters(self):
        host, port, protocol = deserialize_server(self.default_server)
        return host, port, protocol, self.proxy, self.auto_connect

    def get_donation_address(self):
        if self.is_connected():
            return self.donation_address

    def get_interfaces(self):
        '''The interfaces that are in connected state'''
        return list(self.interfaces.keys())

    def get_servers(self):
        out = constants.net.DEFAULT_SERVERS
        if self.irc_servers:
            out.update(filter_version(self.irc_servers.copy()))
        else:
            for s in self.recent_servers:
                try:
                    host, port, protocol = deserialize_server(s)
                except:
                    continue
                if host not in out:
                    out[host] = { protocol:port }
        return out

    def start_interface(self, server):
        if (not server in self.interfaces and not server in self.connecting):
            if server == self.default_server:
                self.print_error("connecting to %s as new interface" % server)
                self.set_status('connecting')
            self.connecting.add(server)
            c = Connection(server, self.socket_queue, self.config.path)

    def start_random_interface(self):
        exclude_set = self.disconnected_servers.union(set(self.interfaces))
        server = pick_random_server(self.get_servers(), self.protocol, exclude_set)
        if server:
            self.start_interface(server)

    def start_interfaces(self):
        self.start_interface(self.default_server)
        for i in range(self.num_server - 1):
            self.start_random_interface()

    def set_proxy(self, proxy):
        self.proxy = proxy
        # Store these somewhere so we can un-monkey-patch
        if not hasattr(socket, "_socketobject"):
            socket._socketobject = socket.socket
            socket._getaddrinfo = socket.getaddrinfo
        if proxy:
            self.print_error('setting proxy', proxy)
            proxy_mode = proxy_modes.index(proxy["mode"]) + 1
            socks.setdefaultproxy(proxy_mode,
                                  proxy["host"],
                                  int(proxy["port"]),
                                  # socks.py seems to want either None or a non-empty string
                                  username=(proxy.get("user", "") or None),
                                  password=(proxy.get("password", "") or None))
            socket.socket = socks.socksocket
            # prevent dns leaks, see http://stackoverflow.com/questions/13184205/dns-over-proxy
            socket.getaddrinfo = lambda *args: [(socket.AF_INET, socket.SOCK_STREAM, 6, '', (args[0], args[1]))]
        else:
            socket.socket = socket._socketobject
            socket.getaddrinfo = socket._getaddrinfo

    def start_network(self, protocol, proxy):
        assert not self.interface and not self.interfaces
        assert not self.connecting and self.socket_queue.empty()
        self.print_error('starting network')
        self.disconnected_servers = set([])
        self.protocol = protocol
        self.set_proxy(proxy)
        self.start_interfaces()

    def stop_network(self):
        self.print_error("stopping network")
        for interface in list(self.interfaces.values()):
            self.close_interface(interface)
        if self.interface:
            self.close_interface(self.interface)
        assert self.interface is None
        assert not self.interfaces
        self.connecting = set()
        # Get a new queue - no old pending connections thanks!
        self.socket_queue = queue.Queue()

    def set_parameters(self, host, port, protocol, proxy, auto_connect):
        proxy_str = serialize_proxy(proxy)
        server = serialize_server(host, port, protocol)
        # sanitize parameters
        try:
            deserialize_server(serialize_server(host, port, protocol))
            if proxy:
                proxy_modes.index(proxy["mode"]) + 1
                int(proxy['port'])
        except:
            return
        self.config.set_key('auto_connect', auto_connect, False)
        self.config.set_key("proxy", proxy_str, False)
        self.config.set_key("server", server, True)
        # abort if changes were not allowed by config
        if self.config.get('server') != server or self.config.get('proxy') != proxy_str:
            return
        self.auto_connect = auto_connect
        if self.proxy != proxy or self.protocol != protocol:
            # Restart the network defaulting to the given server
            self.stop_network()
            self.default_server = server
            self.start_network(protocol, proxy)
        elif self.default_server != server:
            self.switch_to_interface(server)
        else:
            self.switch_lagging_interface()
            self.notify('updated')

    def switch_to_random_interface(self):
        '''Switch to a random connected server other than the current one'''
        servers = self.get_interfaces()    # Those in connected state
        if self.default_server in servers:
            servers.remove(self.default_server)
        if servers:
            self.switch_to_interface(random.choice(servers))

    def switch_lagging_interface(self):
        '''If auto_connect and lagging, switch interface'''
        if self.server_is_lagging() and self.auto_connect:
            # switch to one that has the correct header (not height)
            header = self.blockchain().read_header(self.get_local_height())
            filtered = list(map(lambda x:x[0], filter(lambda x: x[1].tip_header==header, self.interfaces.items())))
            if filtered:
                choice = random.choice(filtered)
                self.switch_to_interface(choice)

    def switch_to_interface(self, server):
        '''Switch to server as our interface.  If no connection exists nor
        being opened, start a thread to connect.  The actual switch will
        happen on receipt of the connection notification.  Do nothing
        if server already is our interface.'''
        self.default_server = server
        if server not in self.interfaces:
            self.interface = None
            self.start_interface(server)
            return
        i = self.interfaces[server]
        if self.interface != i:
            self.print_error("switching to", server)
            # stop any current interface in order to terminate subscriptions
            # fixme: we don't want to close headers sub
            #self.close_interface(self.interface)
            self.interface = i
            self.send_subscriptions()
            self.set_status('connected')
            self.notify('updated')

    def close_interface(self, interface):
        if interface:
            if interface.server in self.interfaces:
                self.interfaces.pop(interface.server)
            if interface.server == self.default_server:
                self.interface = None
            interface.close()

    def add_recent_server(self, server):
        # list is ordered
        if server in self.recent_servers:
            self.recent_servers.remove(server)
        self.recent_servers.insert(0, server)
        self.recent_servers = self.recent_servers[0:20]
        self.save_recent_servers()

    def process_response(self, interface, response, callbacks):
        if self.debug:
            self.print_error("<--", response)
        error = response.get('error')
        result = response.get('result')
        method = response.get('method')
        params = response.get('params')

        # We handle some responses; return the rest to the client.
        if method == 'server.version':
            interface.server_version = result
        elif method == 'blockchain.headers.subscribe':
            if error is None:
                self.on_notify_header(interface, result)
        elif method == 'server.peers.subscribe':
            if error is None:
                self.irc_servers = parse_servers(result)
                self.notify('servers')
        elif method == 'server.banner':
            if error is None:
                self.banner = result
                self.notify('banner')
        elif method == 'server.donation_address':
            if error is None:
                self.donation_address = result
        elif method == 'mempool.get_fee_histogram':
            if error is None:
                self.print_error('fee_histogram', result)
                self.config.mempool_fees = result
                self.notify('fee_histogram')
        elif method == 'blockchain.estimatefee':
            if error is None:
                self.config.transaction_fee = int(result * COIN)
                self.notify('fee')
        elif method == 'blockchain.relayfee':
            if error is None:
                self.relay_fee = int(result * COIN) if result is not None else None
                self.print_error("relayfee", self.relay_fee)
                self.notify('fee')
        elif method == 'blockchain.block.get_chunk':
            self.on_get_chunk(interface, response)
        elif method == 'blockchain.block.get_header':
            self.on_get_header(interface, response)

        for callback in callbacks:
            callback(response)

    def get_index(self, method, params):
        """ hashable index for subscriptions and cache"""
        return str(method) + (':' + str(params[0]) if params else '')

    def process_responses(self, interface):
        responses = interface.get_responses()
        for request, response in responses:
            if request:
                method, params, message_id = request
                k = self.get_index(method, params)
                # client requests go through self.send() with a
                # callback, are only sent to the current interface,
                # and are placed in the unanswered_requests dictionary
                client_req = self.unanswered_requests.pop(message_id, None)
                if client_req:
                    assert interface == self.interface
                    callbacks = [client_req[2]]
                else:
                    # fixme: will only work for subscriptions
                    k = self.get_index(method, params)
                    callbacks = self.subscriptions.get(k, [])

                # Copy the request method and params to the response
                response['method'] = method
                response['params'] = params
                # Only once we've received a response to an addr subscription
                # add it to the list; avoids double-sends on reconnection
                if method == 'blockchain.scripthash.subscribe':
                    self.subscribed_addresses.add(params[0])
            else:
                if not response:  # Closed remotely / misbehaving
                    self.connection_down(interface.server)
                    break
                # Rewrite response shape to match subscription request response
                method = response.get('method')
                params = response.get('params')
                k = self.get_index(method, params)
                if method == 'blockchain.headers.subscribe':
                    response['result'] = params[0]
                    response['params'] = []
                elif method == 'blockchain.scripthash.subscribe':
                    response['params'] = [params[0]]  # addr
                    response['result'] = params[1]
                callbacks = self.subscriptions.get(k, [])

            # update cache if it's a subscription
            if method.endswith('.subscribe'):
                self.sub_cache[k] = response
            # Response is now in canonical form
            self.process_response(interface, response, callbacks)

    def addr_to_scripthash(self, addr):
        h = bitcoin.address_to_scripthash(addr)
        if h not in self.h2addr:
            self.h2addr[h] = addr
        return h

    def overload_cb(self, callback):
        def cb2(x):
            x2 = x.copy()
            p = x2.pop('params')
            addr = self.h2addr[p[0]]
            x2['params'] = [addr]
            callback(x2)
        return cb2

    def subscribe_to_addresses(self, addresses, callback):
        hashes = [self.addr_to_scripthash(addr) for addr in addresses]
        msgs = [('blockchain.scripthash.subscribe', [x]) for x in hashes]
        self.send(msgs, self.overload_cb(callback))

    def request_address_history(self, address, callback):
        h = self.addr_to_scripthash(address)
        self.send([('blockchain.scripthash.get_history', [h])], self.overload_cb(callback))

    def send(self, messages, callback):
        '''Messages is a list of (method, params) tuples'''
        messages = list(messages)
        with self.lock:
            self.pending_sends.append((messages, callback))

    def process_pending_sends(self):
        # Requests needs connectivity.  If we don't have an interface,
        # we cannot process them.
        if not self.interface:
            return

        with self.lock:
            sends = self.pending_sends
            self.pending_sends = []

        for messages, callback in sends:
            for method, params in messages:
                r = None
                if method.endswith('.subscribe'):
                    k = self.get_index(method, params)
                    # add callback to list
                    l = self.subscriptions.get(k, [])
                    if callback not in l:
                        l.append(callback)
                    self.subscriptions[k] = l
                    # check cached response for subscriptions
                    r = self.sub_cache.get(k)
                if r is not None:
                    self.print_error("cache hit", k)
                    callback(r)
                else:
                    message_id = self.queue_request(method, params)
                    self.unanswered_requests[message_id] = method, params, callback

    def unsubscribe(self, callback):
        '''Unsubscribe a callback to free object references to enable GC.'''
        # Note: we can't unsubscribe from the server, so if we receive
        # subsequent notifications process_response() will emit a harmless
        # "received unexpected notification" warning
        with self.lock:
            for v in self.subscriptions.values():
                if callback in v:
                    v.remove(callback)

    def connection_down(self, server):
        '''A connection to server either went down, or was never made.
        We distinguish by whether it is in self.interfaces.'''
        self.disconnected_servers.add(server)
        if server == self.default_server:
            self.set_status('disconnected')
        if server in self.interfaces:
            self.close_interface(self.interfaces[server])
            self.notify('interfaces')
        for b in self.blockchains.values():
            if b.catch_up == server:
                b.catch_up = None

    def new_interface(self, server, socket):
        # todo: get tip first, then decide which checkpoint to use.
        self.add_recent_server(server)
        interface = Interface(server, socket)
        interface.blockchain = None
        interface.tip_header = None
        interface.tip = 0
        interface.mode = 'default'
        interface.request = None
        self.interfaces[server] = interface
        self.queue_request('blockchain.headers.subscribe', [], interface)
        if server == self.default_server:
            self.switch_to_interface(server)
        #self.notify('interfaces')

    def maintain_sockets(self):
        '''Socket maintenance.'''
        # Responses to connection attempts?
        while not self.socket_queue.empty():
            server, socket = self.socket_queue.get()
            if server in self.connecting:
                self.connecting.remove(server)
            if socket:
                self.new_interface(server, socket)
            else:
                self.connection_down(server)

        # Send pings and shut down stale interfaces
        # must use copy of values
        for interface in list(self.interfaces.values()):
            if interface.has_timed_out():
                self.connection_down(interface.server)
            elif interface.ping_required():
                params = [ELECTRUMFAIR_VERSION, PROTOCOL_VERSION]
                self.queue_request('server.version', params, interface)

        now = time.time()
        # nodes
        if len(self.interfaces) + len(self.connecting) < self.num_server:
            self.start_random_interface()
            if now - self.nodes_retry_time > NODES_RETRY_INTERVAL:
                self.print_error('network: retrying connections')
                self.disconnected_servers = set([])
                self.nodes_retry_time = now

        # main interface
        if not self.is_connected():
            if self.auto_connect:
                if not self.is_connecting():
                    self.switch_to_random_interface()
            else:
                if self.default_server in self.disconnected_servers:
                    if now - self.server_retry_time > SERVER_RETRY_INTERVAL:
                        self.disconnected_servers.remove(self.default_server)
                        self.server_retry_time = now
                else:
                    self.switch_to_interface(self.default_server)
        else:
            if self.config.is_fee_estimates_update_required():
                self.request_fee_estimates()

    def request_chunk(self, interface, index):
        if index in self.requested_chunks:
            return
        interface.print_error("requesting chunk %d" % index)
        self.requested_chunks.add(index)
        self.queue_request('blockchain.block.get_chunk', [index], interface)

    def on_get_chunk(self, interface, response):
        '''Handle receiving a chunk of block headers'''
        error = response.get('error')
        result = response.get('result')
        params = response.get('params')
        blockchain = interface.blockchain
        if result is None or params is None or error is not None:
            interface.print_error(error or 'bad response')
            return
        index = params[0]
        # Ignore unsolicited chunks
        if index not in self.requested_chunks:
            interface.print_error("received chunk %d (unsolicited)" % index)
            return
        else:
            interface.print_error("received chunk %d" % index)
        self.requested_chunks.remove(index)
        connect = blockchain.connect_chunk(index, result)
        if not connect:
            self.connection_down(interface.server)
            return
        # If not finished, get the next chunk
        if index >= len(blockchain.checkpoints) and blockchain.height() < interface.tip:
            self.request_chunk(interface, index+1)
        else:
            interface.mode = 'default'
            interface.print_error('catch up done', blockchain.height())
            blockchain.catch_up = None
        self.notify('updated')

    def request_header(self, interface, height):
        #interface.print_error("requesting header %d" % height)
        self.queue_request('blockchain.block.get_header', [height], interface)
        interface.request = height
        interface.req_time = time.time()

    def on_get_header(self, interface, response):
        '''Handle receiving a single block header'''
        header = response.get('result')
        if not header:
            interface.print_error(response)
            self.connection_down(interface.server)
            return
        height = header.get('block_height')
        if interface.request != height:
            interface.print_error("unsolicited header",interface.request, height)
            self.connection_down(interface.server)
            return
        chain = blockchain.check_header(header)
        if interface.mode == 'backward':
            can_connect = blockchain.can_connect(header)
            if can_connect and can_connect.catch_up is None:
                interface.mode = 'catch_up'
                interface.blockchain = can_connect
                interface.blockchain.save_header(header)
                next_height = height + 1
                interface.blockchain.catch_up = interface.server
            elif chain:
                interface.print_error("binary search")
                interface.mode = 'binary'
                interface.blockchain = chain
                interface.good = height
                next_height = (interface.bad + interface.good) // 2
                assert next_height >= self.max_checkpoint(), (interface.bad, interface.good)
            else:
                if height == 0:
                    self.connection_down(interface.server)
                    next_height = None
                else:
                    interface.bad = height
                    interface.bad_header = header
                    delta = interface.tip - height
                    next_height = max(self.max_checkpoint(), interface.tip - 2 * delta)

        elif interface.mode == 'binary':
            if chain:
                interface.good = height
                interface.blockchain = chain
            else:
                interface.bad = height
                interface.bad_header = header
            if interface.bad != interface.good + 1:
                next_height = (interface.bad + interface.good) // 2
                assert next_height >= self.max_checkpoint()
            elif not interface.blockchain.can_connect(interface.bad_header, check_height=False):
                self.connection_down(interface.server)
                next_height = None
            else:
                branch = self.blockchains.get(interface.bad)
                if branch is not None:
                    if branch.check_header(interface.bad_header):
                        interface.print_error('joining chain', interface.bad)
                        next_height = None
                    elif branch.parent().check_header(header):
                        interface.print_error('reorg', interface.bad, interface.tip)
                        interface.blockchain = branch.parent()
                        next_height = None
                    else:
                        interface.print_error('checkpoint conflicts with existing fork', branch.path())
                        branch.write('', 0)
                        branch.save_header(interface.bad_header)
                        interface.mode = 'catch_up'
                        interface.blockchain = branch
                        next_height = interface.bad + 1
                        interface.blockchain.catch_up = interface.server
                else:
                    bh = interface.blockchain.height()
                    next_height = None
                    if bh > interface.good:
                        if not interface.blockchain.check_header(interface.bad_header):
                            b = interface.blockchain.fork(interface.bad_header)
                            self.blockchains[interface.bad] = b
                            interface.blockchain = b
                            interface.print_error("new chain", b.checkpoint)
                            interface.mode = 'catch_up'
                            next_height = interface.bad + 1
                            interface.blockchain.catch_up = interface.server
                    else:
                        assert bh == interface.good
                        if interface.blockchain.catch_up is None and bh < interface.tip:
                            interface.print_error("catching up from %d"% (bh + 1))
                            interface.mode = 'catch_up'
                            next_height = bh + 1
                            interface.blockchain.catch_up = interface.server

                self.notify('updated')

        elif interface.mode == 'catch_up':
            can_connect = interface.blockchain.can_connect(header)
            if can_connect:
                interface.blockchain.save_header(header)
                next_height = height + 1 if height < interface.tip else None
            else:
                # go back
                interface.print_error("cannot connect", height)
                interface.mode = 'backward'
                interface.bad = height
                interface.bad_header = header
                next_height = height - 1

            if next_height is None:
                # exit catch_up state
                interface.print_error('catch up done', interface.blockchain.height())
                interface.blockchain.catch_up = None
                self.switch_lagging_interface()
                self.notify('updated')

        else:
            raise BaseException(interface.mode)
        # If not finished, get the next header
        if next_height:
            if interface.mode == 'catch_up' and interface.tip > next_height + 50:
                self.request_chunk(interface, next_height // CHUNK_SIZE)
            else:
                self.request_header(interface, next_height)
        else:
            interface.mode = 'default'
            interface.request = None
            self.notify('updated')
        # refresh network dialog
        self.notify('interfaces')

    def maintain_requests(self):
        for interface in list(self.interfaces.values()):
            if interface.request and time.time() - interface.request_time > 20:
                interface.print_error("blockchain request timed out")
                self.connection_down(interface.server)
                continue

    def wait_on_sockets(self):
        # Python docs say Windows doesn't like empty selects.
        # Sleep to prevent busy looping
        if not self.interfaces:
            time.sleep(0.1)
            return
        rin = [i for i in self.interfaces.values()]
        win = [i for i in self.interfaces.values() if i.num_requests()]
        try:
            rout, wout, xout = select.select(rin, win, [], 0.1)
        except socket.error as e:
            # TODO: py3, get code from e
            code = None
            if code == errno.EINTR:
                return
            raise
        assert not xout
        for interface in wout:
            interface.send_requests()
        for interface in rout:
            self.process_responses(interface)

    def init_headers_file(self):
        b = self.blockchains[0]
        filename = b.path()
        length = 80 * len(constants.net.CHECKPOINTS) * 2016
        if not os.path.exists(filename) or os.path.getsize(filename) < length:
            with open(filename, 'wb') as f:
                if length>0:
                    f.seek(length-1)
                    f.write(b'\x00')
        with b.lock:
            b.update_size()

    def run(self):
        self.init_headers_file()
        while self.is_running():
            self.maintain_sockets()
            self.wait_on_sockets()
            self.maintain_requests()
            self.run_jobs()    # Synchronizer and Verifier
            self.process_pending_sends()
        self.stop_network()
        self.on_stop()

    def on_notify_header(self, interface, header):
        height = header.get('block_height')
        if not height:
            return
        if height < self.max_checkpoint():
            self.connection_down(interface.server)
            return
        interface.tip_header = header
        interface.tip = height
        if interface.mode != 'default':
            return
        b = blockchain.check_header(header)
        if b:
            interface.blockchain = b
            self.switch_lagging_interface()
            self.notify('updated')
            self.notify('interfaces')
            return
        b = blockchain.can_connect(header)
        if b:
            interface.blockchain = b
            b.save_header(header)
            self.switch_lagging_interface()
            self.notify('updated')
            self.notify('interfaces')
            return
        tip = max([x.height() for x in self.blockchains.values()])
        if tip >=0:
            interface.mode = 'backward'
            interface.bad = height
            interface.bad_header = header
            self.request_header(interface, min(tip +1, height - 1))
        else:
            chain = self.blockchains[0]
            if chain.catch_up is None:
                chain.catch_up = interface
                interface.mode = 'catch_up'
                interface.blockchain = chain
                self.print_error("switching to catchup mode", tip,  self.blockchains)
                self.request_header(interface, 0)
            else:
                self.print_error("chain already catching up with", chain.catch_up.server)

    def blockchain(self):
        if self.interface and self.interface.blockchain is not None:
            self.blockchain_index = self.interface.blockchain.checkpoint
        return self.blockchains[self.blockchain_index]

    def get_blockchains(self):
        out = {}
        for k, b in self.blockchains.items():
            r = list(filter(lambda i: i.blockchain==b, list(self.interfaces.values())))
            if r:
                out[k] = r
        return out

    def follow_chain(self, index):
        blockchain = self.blockchains.get(index)
        if blockchain:
            self.blockchain_index = index
            self.config.set_key('blockchain_index', index)
            for i in self.interfaces.values():
                if i.blockchain == blockchain:
                    self.switch_to_interface(i.server)
                    break
        else:
            raise BaseException('blockchain not found', index)

        if self.interface:
            server = self.interface.server
            host, port, protocol, proxy, auto_connect = self.get_parameters()
            host, port, protocol = server.split(':')
            self.set_parameters(host, port, protocol, proxy, auto_connect)

    def get_local_height(self):
        return self.blockchain().height()

    def synchronous_get(self, request, timeout=30):
        q = queue.Queue()
        self.send([request], q.put)
        try:
            r = q.get(True, timeout)
        except queue.Empty:
            raise util.TimeoutException(_('Server did not answer'))
        if r.get('error'):
            raise BaseException(r.get('error'))
        return r.get('result')

    def broadcast(self, tx, timeout=30):
        tx_hash = tx.txid()
        try:
            out = self.synchronous_get(('blockchain.transaction.broadcast', [str(tx)]), timeout)
        except BaseException as e:
            return False, "error: " + str(e)
        if out != tx_hash:
            return False, "error: " + out
        return True, out

    def export_checkpoints(self, path):
        # run manually from the console to generate checkpoints
        cp = self.blockchain().get_checkpoints()
        with open(path, 'w', encoding='utf-8') as f:
            f.write(json.dumps(cp, indent=4))

    def max_checkpoint(self):
        return max(0, len(constants.net.CHECKPOINTS) * 2016 - 1)<|MERGE_RESOLUTION|>--- conflicted
+++ resolved
@@ -40,13 +40,9 @@
 from . import constants
 from .interface import Connection, Interface
 from . import blockchain
-<<<<<<< HEAD
 from .version import ELECTRUMFAIR_VERSION, PROTOCOL_VERSION
 from .blockchain import CHUNK_SIZE
-=======
-from .version import ELECTRUM_VERSION, PROTOCOL_VERSION
 from .i18n import _
->>>>>>> 4d21fcb8
 
 
 NODES_RETRY_INTERVAL = 60
@@ -316,7 +312,7 @@
         requests = self.unanswered_requests.values()
         self.unanswered_requests = {}
         if self.interface.ping_required():
-            params = [ELECTRUM_VERSION, PROTOCOL_VERSION]
+            params = [ELECTRUMFAIR_VERSION, PROTOCOL_VERSION]
             self.queue_request('server.version', params, self.interface)
         for request in requests:
             message_id = self.queue_request(request[0], request[1])
@@ -326,26 +322,15 @@
         self.queue_request('server.peers.subscribe', [])
         self.request_fee_estimates()
         self.queue_request('blockchain.relayfee', [])
-<<<<<<< HEAD
-        if self.interface.ping_required():
-            params = [ELECTRUMFAIR_VERSION, PROTOCOL_VERSION]
-            self.queue_request('server.version', params, self.interface)
-        for h in self.subscribed_addresses:
-=======
         for h in list(self.subscribed_addresses):
->>>>>>> 4d21fcb8
             self.queue_request('blockchain.scripthash.subscribe', [h])
 
     def request_fee_estimates(self):
         from .simple_config import FEE_ETA_TARGETS
         self.config.requested_fee_estimates()
-<<<<<<< HEAD
-        self.queue_request('blockchain.estimatefee', [1])
-=======
         self.queue_request('mempool.get_fee_histogram', [])
         for i in FEE_ETA_TARGETS:
             self.queue_request('blockchain.estimatefee', [i])
->>>>>>> 4d21fcb8
 
     def get_status_value(self, key):
         if key == 'status':
@@ -353,13 +338,9 @@
         elif key == 'banner':
             value = self.banner
         elif key == 'fee':
-<<<<<<< HEAD
-            value = self.config.transaction_fee
-=======
             value = self.config.fee_estimates
         elif key == 'fee_histogram':
             value = self.config.mempool_fees
->>>>>>> 4d21fcb8
         elif key == 'updated':
             value = (self.get_local_height(), self.get_server_height())
         elif key == 'servers':
