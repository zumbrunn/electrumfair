# Electrum - Lightweight Bitcoin Client
# Copyright (c) 2011-2016 Thomas Voegtlin
#
# Permission is hereby granted, free of charge, to any person
# obtaining a copy of this software and associated documentation files
# (the "Software"), to deal in the Software without restriction,
# including without limitation the rights to use, copy, modify, merge,
# publish, distribute, sublicense, and/or sell copies of the Software,
# and to permit persons to whom the Software is furnished to do so,
# subject to the following conditions:
#
# The above copyright notice and this permission notice shall be
# included in all copies or substantial portions of the Software.
#
# THE SOFTWARE IS PROVIDED "AS IS", WITHOUT WARRANTY OF ANY KIND,
# EXPRESS OR IMPLIED, INCLUDING BUT NOT LIMITED TO THE WARRANTIES OF
# MERCHANTABILITY, FITNESS FOR A PARTICULAR PURPOSE AND
# NONINFRINGEMENT. IN NO EVENT SHALL THE AUTHORS OR COPYRIGHT HOLDERS
# BE LIABLE FOR ANY CLAIM, DAMAGES OR OTHER LIABILITY, WHETHER IN AN
# ACTION OF CONTRACT, TORT OR OTHERWISE, ARISING FROM, OUT OF OR IN
# CONNECTION WITH THE SOFTWARE OR THE USE OR OTHER DEALINGS IN THE
# SOFTWARE.
import time
import queue
import os
import errno
import random
import re
import select
from collections import defaultdict
import threading
import socket
import json
import sys
import ipaddress

import dns
import dns.resolver
import socks

from . import util
from .util import print_error
from . import bitcoin
from .bitcoin import COIN
from . import constants
from .interface import Connection, Interface
from . import blockchain
from .version import ELECTRUMFAIR_VERSION, PROTOCOL_VERSION
from .blockchain import CHUNK_SIZE
from .i18n import _


NODES_RETRY_INTERVAL = 60
SERVER_RETRY_INTERVAL = 10


def parse_servers(result):
    """ parse servers list into dict format"""
    servers = {}
    for item in result:
        host = item[1]
        out = {}
        version = None
        pruning_level = '-'
        if len(item) > 2:
            for v in item[2]:
                if re.match("[st]\d*", v):
                    protocol, port = v[0], v[1:]
                    if port == '': port = constants.net.DEFAULT_PORTS[protocol]
                    out[protocol] = port
                elif re.match("v(.?)+", v):
                    version = v[1:]
                elif re.match("p\d*", v):
                    pruning_level = v[1:]
                if pruning_level == '': pruning_level = '0'
        if out:
            out['pruning'] = pruning_level
            out['version'] = version
            servers[host] = out
    return servers

def filter_version(servers):
    def is_recent(version):
        try:
            return util.normalize_version(version) >= util.normalize_version(PROTOCOL_VERSION)
        except Exception as e:
            return False
    return {k: v for k, v in servers.items() if is_recent(v.get('version'))}


def filter_protocol(hostmap, protocol = 's'):
    '''Filters the hostmap for those implementing protocol.
    The result is a list in serialized form.'''
    eligible = []
    for host, portmap in hostmap.items():
        port = portmap.get(protocol)
        if port:
            eligible.append(serialize_server(host, port, protocol))
    return eligible

def pick_random_server(hostmap = None, protocol = 's', exclude_set = set()):
    if hostmap is None:
        hostmap = constants.net.DEFAULT_SERVERS
    eligible = list(set(filter_protocol(hostmap, protocol)) - exclude_set)
    return random.choice(eligible) if eligible else None

from .simple_config import SimpleConfig

proxy_modes = ['socks4', 'socks5', 'http']


def serialize_proxy(p):
    if not isinstance(p, dict):
        return None
    return ':'.join([p.get('mode'), p.get('host'), p.get('port'),
                     p.get('user', ''), p.get('password', '')])


def deserialize_proxy(s):
    if not isinstance(s, str):
        return None
    if s.lower() == 'none':
        return None
    proxy = { "mode":"socks5", "host":"localhost" }
    args = s.split(':')
    n = 0
    if proxy_modes.count(args[n]) == 1:
        proxy["mode"] = args[n]
        n += 1
    if len(args) > n:
        proxy["host"] = args[n]
        n += 1
    if len(args) > n:
        proxy["port"] = args[n]
        n += 1
    else:
        proxy["port"] = "8080" if proxy["mode"] == "http" else "1080"
    if len(args) > n:
        proxy["user"] = args[n]
        n += 1
    if len(args) > n:
        proxy["password"] = args[n]
    return proxy


def deserialize_server(server_str):
    host, port, protocol = str(server_str).rsplit(':', 2)
    if protocol not in 'st':
        raise ValueError('invalid network protocol: {}'.format(protocol))
    int(port)    # Throw if cannot be converted to int
    return host, port, protocol


def serialize_server(host, port, protocol):
    return str(':'.join([host, port, protocol]))


class Network(util.DaemonThread):
    """The Network class manages a set of connections to remote electrum
    servers, each connected socket is handled by an Interface() object.
    Connections are initiated by a Connection() thread which stops once
    the connection succeeds or fails.

    Our external API:

    - Member functions get_header(), get_interfaces(), get_local_height(),
          get_parameters(), get_server_height(), get_status_value(),
          is_connected(), set_parameters(), stop()
    """

    def __init__(self, config=None):
        if config is None:
            config = {}  # Do not use mutables as default values!
        util.DaemonThread.__init__(self)
        self.config = SimpleConfig(config) if isinstance(config, dict) else config
        self.num_server = 10 if not self.config.get('oneserver') else 0
        self.blockchains = blockchain.read_blockchains(self.config)  # note: needs self.blockchains_lock
        self.print_error("blockchains", self.blockchains.keys())
        self.blockchain_index = config.get('blockchain_index', 0)
        if self.blockchain_index not in self.blockchains.keys():
            self.blockchain_index = 0
        # Server for addresses and transactions
        self.default_server = self.config.get('server', None)
        # Sanitize default server
        if self.default_server:
            try:
                deserialize_server(self.default_server)
            except:
                self.print_error('Warning: failed to parse server-string; falling back to random.')
                self.default_server = None
        if not self.default_server:
            self.default_server = pick_random_server()

        # locks: if you need to take multiple ones, acquire them in the order they are defined here!
        self.interface_lock = threading.RLock()            # <- re-entrant
        self.callback_lock = threading.Lock()
        self.pending_sends_lock = threading.Lock()
        self.recent_servers_lock = threading.RLock()       # <- re-entrant
        self.subscribed_addresses_lock = threading.Lock()
        self.blockchains_lock = threading.Lock()

        self.pending_sends = []
        self.message_id = 0
        self.debug = False
        self.irc_servers = {} # returned by interface (list from irc)
        self.recent_servers = self.read_recent_servers()  # note: needs self.recent_servers_lock

        self.banner = ''
        self.donation_address = ''
        self.relay_fee = None
        # callbacks passed with subscriptions
        self.subscriptions = defaultdict(list)  # note: needs self.callback_lock
        self.sub_cache = {}                     # note: needs self.interface_lock
        # callbacks set by the GUI
        self.callbacks = defaultdict(list)      # note: needs self.callback_lock

        dir_path = os.path.join( self.config.path, 'certs')
        util.make_dir(dir_path)

        # subscriptions and requests
        self.subscribed_addresses = set()  # note: needs self.subscribed_addresses_lock
        self.h2addr = {}
        # Requests from client we've not seen a response to
        self.unanswered_requests = {}
        # retry times
        self.server_retry_time = time.time()
        self.nodes_retry_time = time.time()
        # kick off the network.  interface is the main server we are currently
        # communicating with.  interfaces is the set of servers we are connecting
        # to or have an ongoing connection with
        self.interface = None              # note: needs self.interface_lock
        self.interfaces = {}               # note: needs self.interface_lock
        self.auto_connect = self.config.get('auto_connect', True)
        self.connecting = set()
        self.requested_chunks = set()
        self.socket_queue = queue.Queue()
        self.start_network(deserialize_server(self.default_server)[2],
                           deserialize_proxy(self.config.get('proxy')))

    def with_interface_lock(func):
        def func_wrapper(self, *args, **kwargs):
            with self.interface_lock:
                return func(self, *args, **kwargs)
        return func_wrapper

    def with_recent_servers_lock(func):
        def func_wrapper(self, *args, **kwargs):
            with self.recent_servers_lock:
                return func(self, *args, **kwargs)
        return func_wrapper

    def register_callback(self, callback, events):
        with self.callback_lock:
            for event in events:
                self.callbacks[event].append(callback)

    def unregister_callback(self, callback):
        with self.callback_lock:
            for callbacks in self.callbacks.values():
                if callback in callbacks:
                    callbacks.remove(callback)

    def trigger_callback(self, event, *args):
        with self.callback_lock:
            callbacks = self.callbacks[event][:]
        [callback(event, *args) for callback in callbacks]

    def read_recent_servers(self):
        if not self.config.path:
            return []
        path = os.path.join(self.config.path, "recent_servers")
        try:
            with open(path, "r", encoding='utf-8') as f:
                data = f.read()
                return json.loads(data)
        except:
            return []

    @with_recent_servers_lock
    def save_recent_servers(self):
        if not self.config.path:
            return
        path = os.path.join(self.config.path, "recent_servers")
        s = json.dumps(self.recent_servers, indent=4, sort_keys=True)
        try:
            with open(path, "w", encoding='utf-8') as f:
                f.write(s)
        except:
            pass

    @with_interface_lock
    def get_server_height(self):
        return self.interface.tip if self.interface else 0

    def server_is_lagging(self):
        sh = self.get_server_height()
        if not sh:
            self.print_error('no height for main interface')
            return True
        lh = self.get_local_height()
        result = (lh - sh) > 1
        if result:
            self.print_error('%s is lagging (%d vs %d)' % (self.default_server, sh, lh))
        return result

    def set_status(self, status):
        self.connection_status = status
        self.notify('status')

    def is_connected(self):
        return self.interface is not None

    def is_connecting(self):
        return self.connection_status == 'connecting'

    def is_up_to_date(self):
        return self.unanswered_requests == {}

    @with_interface_lock
    def queue_request(self, method, params, interface=None):
        # type: (object, object, object) -> object
        # type: (object, object, object) -> object
        # If you want to queue a request on any interface it must go
        # through this function so message ids are properly tracked
        if interface is None:
            interface = self.interface
        if interface is None:
            self.print_error('warning: dropping request', method, params)
            return
        message_id = self.message_id
        self.message_id += 1
        if self.debug:
            self.print_error(interface.host, "-->", method, params, message_id)
        interface.queue_request(method, params, message_id)
        return message_id

    @with_interface_lock
    def send_subscriptions(self):
        assert self.interface
        self.print_error('sending subscriptions to', self.interface.server, len(self.unanswered_requests), len(self.subscribed_addresses))
        self.sub_cache.clear()
        # Resend unanswered requests
        requests = self.unanswered_requests.values()
        self.unanswered_requests = {}
<<<<<<< HEAD
        if self.interface.ping_required():
            params = [ELECTRUMFAIR_VERSION, PROTOCOL_VERSION]
            self.queue_request('server.version', params, self.interface)
=======
>>>>>>> 26fcb1d3
        for request in requests:
            message_id = self.queue_request(request[0], request[1])
            self.unanswered_requests[message_id] = request
        self.queue_request('server.banner', [])
        self.queue_request('server.donation_address', [])
        self.queue_request('server.peers.subscribe', [])
        self.request_fee_estimates()
        self.queue_request('blockchain.relayfee', [])
        with self.subscribed_addresses_lock:
            for h in self.subscribed_addresses:
                self.queue_request('blockchain.scripthash.subscribe', [h])

    def request_fee_estimates(self):
        from .simple_config import FEE_ETA_TARGETS
        self.config.requested_fee_estimates()
        self.queue_request('mempool.get_fee_histogram', [])
        for i in FEE_ETA_TARGETS:
            self.queue_request('blockchain.estimatefee', [i])

    def get_status_value(self, key):
        if key == 'status':
            value = self.connection_status
        elif key == 'banner':
            value = self.banner
        elif key == 'fee':
            value = self.config.fee_estimates
        elif key == 'fee_histogram':
            value = self.config.mempool_fees
        elif key == 'updated':
            value = (self.get_local_height(), self.get_server_height())
        elif key == 'servers':
            value = self.get_servers()
        elif key == 'interfaces':
            value = self.get_interfaces()
        return value

    def notify(self, key):
        if key in ['status', 'updated']:
            self.trigger_callback(key)
        else:
            self.trigger_callback(key, self.get_status_value(key))

    def get_parameters(self):
        host, port, protocol = deserialize_server(self.default_server)
        return host, port, protocol, self.proxy, self.auto_connect

    def get_donation_address(self):
        if self.is_connected():
            return self.donation_address

    @with_interface_lock
    def get_interfaces(self):
        '''The interfaces that are in connected state'''
        return list(self.interfaces.keys())

    @with_recent_servers_lock
    def get_servers(self):
        out = constants.net.DEFAULT_SERVERS
        if self.irc_servers:
            out.update(filter_version(self.irc_servers.copy()))
        else:
            for s in self.recent_servers:
                try:
                    host, port, protocol = deserialize_server(s)
                except:
                    continue
                if host not in out:
                    out[host] = { protocol:port }
        return out

    @with_interface_lock
    def start_interface(self, server):
        if (not server in self.interfaces and not server in self.connecting):
            if server == self.default_server:
                self.print_error("connecting to %s as new interface" % server)
                self.set_status('connecting')
            self.connecting.add(server)
            c = Connection(server, self.socket_queue, self.config.path)

    def start_random_interface(self):
        with self.interface_lock:
            exclude_set = self.disconnected_servers.union(set(self.interfaces))
        server = pick_random_server(self.get_servers(), self.protocol, exclude_set)
        if server:
            self.start_interface(server)

    def start_interfaces(self):
        self.start_interface(self.default_server)
        for i in range(self.num_server - 1):
            self.start_random_interface()

    def set_proxy(self, proxy):
        self.proxy = proxy
        # Store these somewhere so we can un-monkey-patch
        if not hasattr(socket, "_socketobject"):
            socket._socketobject = socket.socket
            socket._getaddrinfo = socket.getaddrinfo
        if proxy:
            self.print_error('setting proxy', proxy)
            proxy_mode = proxy_modes.index(proxy["mode"]) + 1
            socks.setdefaultproxy(proxy_mode,
                                  proxy["host"],
                                  int(proxy["port"]),
                                  # socks.py seems to want either None or a non-empty string
                                  username=(proxy.get("user", "") or None),
                                  password=(proxy.get("password", "") or None))
            socket.socket = socks.socksocket
            # prevent dns leaks, see http://stackoverflow.com/questions/13184205/dns-over-proxy
            socket.getaddrinfo = lambda *args: [(socket.AF_INET, socket.SOCK_STREAM, 6, '', (args[0], args[1]))]
        else:
            socket.socket = socket._socketobject
            if sys.platform == 'win32':
                # On Windows, socket.getaddrinfo takes a mutex, and might hold it for up to 10 seconds
                # when dns-resolving. To speed it up drastically, we resolve dns ourselves, outside that lock.
                # see #4421
                socket.getaddrinfo = self._fast_getaddrinfo
            else:
                socket.getaddrinfo = socket._getaddrinfo

    @staticmethod
    def _fast_getaddrinfo(host, *args, **kwargs):
        def needs_dns_resolving(host2):
            try:
                ipaddress.ip_address(host2)
                return False  # already valid IP
            except ValueError:
                pass  # not an IP
            if str(host) in ('localhost', 'localhost.',):
                return False
            return True
        try:
            if needs_dns_resolving(host):
                answers = dns.resolver.query(host)
                addr = str(answers[0])
            else:
                addr = host
        except dns.exception.DNSException:
            # dns failed for some reason, e.g. dns.resolver.NXDOMAIN
            # this is normal. Simply report back failure:
            raise socket.gaierror(11001, 'getaddrinfo failed')
        except BaseException as e:
            # Possibly internal error in dnspython :( see #4483
            # Fall back to original socket.getaddrinfo to resolve dns.
            print_error('dnspython failed to resolve dns with error:', e)
            addr = host
        return socket._getaddrinfo(addr, *args, **kwargs)

    @with_interface_lock
    def start_network(self, protocol, proxy):
        assert not self.interface and not self.interfaces
        assert not self.connecting and self.socket_queue.empty()
        self.print_error('starting network')
        self.disconnected_servers = set([])  # note: needs self.interface_lock
        self.protocol = protocol
        self.set_proxy(proxy)
        self.start_interfaces()

    @with_interface_lock
    def stop_network(self):
        self.print_error("stopping network")
        for interface in list(self.interfaces.values()):
            self.close_interface(interface)
        if self.interface:
            self.close_interface(self.interface)
        assert self.interface is None
        assert not self.interfaces
        self.connecting = set()
        # Get a new queue - no old pending connections thanks!
        self.socket_queue = queue.Queue()

    def set_parameters(self, host, port, protocol, proxy, auto_connect):
        proxy_str = serialize_proxy(proxy)
        server = serialize_server(host, port, protocol)
        # sanitize parameters
        try:
            deserialize_server(serialize_server(host, port, protocol))
            if proxy:
                proxy_modes.index(proxy["mode"]) + 1
                int(proxy['port'])
        except:
            return
        self.config.set_key('auto_connect', auto_connect, False)
        self.config.set_key("proxy", proxy_str, False)
        self.config.set_key("server", server, True)
        # abort if changes were not allowed by config
        if self.config.get('server') != server or self.config.get('proxy') != proxy_str:
            return
        self.auto_connect = auto_connect
        if self.proxy != proxy or self.protocol != protocol:
            # Restart the network defaulting to the given server
            self.stop_network()
            self.default_server = server
            self.start_network(protocol, proxy)
        elif self.default_server != server:
            self.switch_to_interface(server)
        else:
            self.switch_lagging_interface()
            self.notify('updated')

    def switch_to_random_interface(self):
        '''Switch to a random connected server other than the current one'''
        servers = self.get_interfaces()    # Those in connected state
        if self.default_server in servers:
            servers.remove(self.default_server)
        if servers:
            self.switch_to_interface(random.choice(servers))

    @with_interface_lock
    def switch_lagging_interface(self):
        '''If auto_connect and lagging, switch interface'''
        if self.server_is_lagging() and self.auto_connect:
            # switch to one that has the correct header (not height)
            header = self.blockchain().read_header(self.get_local_height())
            filtered = list(map(lambda x:x[0], filter(lambda x: x[1].tip_header==header, self.interfaces.items())))
            if filtered:
                choice = random.choice(filtered)
                self.switch_to_interface(choice)

    @with_interface_lock
    def switch_to_interface(self, server):
        '''Switch to server as our interface.  If no connection exists nor
        being opened, start a thread to connect.  The actual switch will
        happen on receipt of the connection notification.  Do nothing
        if server already is our interface.'''
        self.default_server = server
        if server not in self.interfaces:
            self.interface = None
            self.start_interface(server)
            return
        i = self.interfaces[server]
        if self.interface != i:
            self.print_error("switching to", server)
            # stop any current interface in order to terminate subscriptions
            # fixme: we don't want to close headers sub
            #self.close_interface(self.interface)
            self.interface = i
            self.send_subscriptions()
            self.set_status('connected')
            self.notify('updated')
            self.notify('interfaces')

    @with_interface_lock
    def close_interface(self, interface):
        if interface:
            if interface.server in self.interfaces:
                self.interfaces.pop(interface.server)
            if interface.server == self.default_server:
                self.interface = None
            interface.close()

    @with_recent_servers_lock
    def add_recent_server(self, server):
        # list is ordered
        if server in self.recent_servers:
            self.recent_servers.remove(server)
        self.recent_servers.insert(0, server)
        self.recent_servers = self.recent_servers[0:20]
        self.save_recent_servers()

    def process_response(self, interface, response, callbacks):
        if self.debug:
            self.print_error("<--", response)
        error = response.get('error')
        result = response.get('result')
        method = response.get('method')
        params = response.get('params')

        # We handle some responses; return the rest to the client.
        if method == 'server.version':
            interface.server_version = result
        elif method == 'blockchain.headers.subscribe':
            if error is None:
                self.on_notify_header(interface, result)
            else:
                # no point in keeping this connection without headers sub
                self.connection_down(interface.server)
                return
        elif method == 'server.peers.subscribe':
            if error is None:
                self.irc_servers = parse_servers(result)
                self.notify('servers')
        elif method == 'server.banner':
            if error is None:
                self.banner = result
                self.notify('banner')
        elif method == 'server.donation_address':
            if error is None:
                self.donation_address = result
        elif method == 'mempool.get_fee_histogram':
            if error is None:
                self.print_error('fee_histogram', result)
                self.config.mempool_fees = result
                self.notify('fee_histogram')
        elif method == 'blockchain.estimatefee':
            if error is None:
                self.config.transaction_fee = int(result * COIN)
                self.notify('fee')
        elif method == 'blockchain.relayfee':
            if error is None:
                self.relay_fee = int(result * COIN) if result is not None else None
                self.print_error("relayfee", self.relay_fee)
<<<<<<< HEAD
                self.notify('fee')
        elif method == 'blockchain.block.get_chunk':
            self.on_get_chunk(interface, response)
=======
        elif method == 'blockchain.block.headers':
            self.on_block_headers(interface, response)
>>>>>>> 26fcb1d3
        elif method == 'blockchain.block.get_header':
            self.on_get_header(interface, response)

        for callback in callbacks:
            callback(response)

    @classmethod
    def get_index(cls, method, params):
        """ hashable index for subscriptions and cache"""
        return str(method) + (':' + str(params[0]) if params else '')

    def process_responses(self, interface):
        responses = interface.get_responses()
        for request, response in responses:
            if request:
                method, params, message_id = request
                k = self.get_index(method, params)
                # client requests go through self.send() with a
                # callback, are only sent to the current interface,
                # and are placed in the unanswered_requests dictionary
                client_req = self.unanswered_requests.pop(message_id, None)
                if client_req:
                    if interface != self.interface:
                        # we probably changed the current interface
                        # in the meantime; drop this.
                        return
                    callbacks = [client_req[2]]
                else:
                    # fixme: will only work for subscriptions
                    k = self.get_index(method, params)
                    callbacks = list(self.subscriptions.get(k, []))

                # Copy the request method and params to the response
                response['method'] = method
                response['params'] = params
                # Only once we've received a response to an addr subscription
                # add it to the list; avoids double-sends on reconnection
                if method == 'blockchain.scripthash.subscribe':
                    with self.subscribed_addresses_lock:
                        self.subscribed_addresses.add(params[0])
            else:
                if not response:  # Closed remotely / misbehaving
                    self.connection_down(interface.server)
                    break
                # Rewrite response shape to match subscription request response
                method = response.get('method')
                params = response.get('params')
                k = self.get_index(method, params)
                if method == 'blockchain.headers.subscribe':
                    response['result'] = params[0]
                    response['params'] = []
                elif method == 'blockchain.scripthash.subscribe':
                    response['params'] = [params[0]]  # addr
                    response['result'] = params[1]
                callbacks = list(self.subscriptions.get(k, []))

            # update cache if it's a subscription
            if method.endswith('.subscribe'):
                with self.interface_lock:
                    self.sub_cache[k] = response
            # Response is now in canonical form
            self.process_response(interface, response, callbacks)

    def send(self, messages, callback):
        '''Messages is a list of (method, params) tuples'''
        messages = list(messages)
        with self.pending_sends_lock:
            self.pending_sends.append((messages, callback))

    @with_interface_lock
    def process_pending_sends(self):
        # Requests needs connectivity.  If we don't have an interface,
        # we cannot process them.
        if not self.interface:
            return

        with self.pending_sends_lock:
            sends = self.pending_sends
            self.pending_sends = []

        for messages, callback in sends:
            for method, params in messages:
                r = None
                if method.endswith('.subscribe'):
                    k = self.get_index(method, params)
                    # add callback to list
                    l = list(self.subscriptions.get(k, []))
                    if callback not in l:
                        l.append(callback)
                    with self.callback_lock:
                        self.subscriptions[k] = l
                    # check cached response for subscriptions
                    r = self.sub_cache.get(k)

                if r is not None:
                    self.print_error("cache hit", k)
                    callback(r)
                else:
                    message_id = self.queue_request(method, params)
                    self.unanswered_requests[message_id] = method, params, callback

    def unsubscribe(self, callback):
        '''Unsubscribe a callback to free object references to enable GC.'''
        # Note: we can't unsubscribe from the server, so if we receive
        # subsequent notifications process_response() will emit a harmless
        # "received unexpected notification" warning
        with self.callback_lock:
            for v in self.subscriptions.values():
                if callback in v:
                    v.remove(callback)

    @with_interface_lock
    def connection_down(self, server):
        '''A connection to server either went down, or was never made.
        We distinguish by whether it is in self.interfaces.'''
        self.disconnected_servers.add(server)
        if server == self.default_server:
            self.set_status('disconnected')
        if server in self.interfaces:
            self.close_interface(self.interfaces[server])
            self.notify('interfaces')
        with self.blockchains_lock:
            for b in self.blockchains.values():
                if b.catch_up == server:
                    b.catch_up = None

    def new_interface(self, server, socket):
        # todo: get tip first, then decide which checkpoint to use.
        self.add_recent_server(server)
        interface = Interface(server, socket)
        interface.blockchain = None
        interface.tip_header = None
        interface.tip = 0
        interface.mode = 'default'
        interface.request = None
        with self.interface_lock:
            self.interfaces[server] = interface
        # server.version should be the first message
        params = [ELECTRUM_VERSION, PROTOCOL_VERSION]
        self.queue_request('server.version', params, interface)
        self.queue_request('blockchain.headers.subscribe', [True], interface)
        if server == self.default_server:
            self.switch_to_interface(server)
        #self.notify('interfaces')

    def maintain_sockets(self):
        '''Socket maintenance.'''
        # Responses to connection attempts?
        while not self.socket_queue.empty():
            server, socket = self.socket_queue.get()
            if server in self.connecting:
                self.connecting.remove(server)
            if socket:
                self.new_interface(server, socket)
            else:
                self.connection_down(server)

        # Send pings and shut down stale interfaces
        # must use copy of values
        with self.interface_lock:
            interfaces = list(self.interfaces.values())
        for interface in interfaces:
            if interface.has_timed_out():
                self.connection_down(interface.server)
            elif interface.ping_required():
<<<<<<< HEAD
                params = [ELECTRUMFAIR_VERSION, PROTOCOL_VERSION]
                self.queue_request('server.version', params, interface)
=======
                self.queue_request('server.ping', [], interface)
>>>>>>> 26fcb1d3

        now = time.time()
        # nodes
        with self.interface_lock:
            if len(self.interfaces) + len(self.connecting) < self.num_server:
                self.start_random_interface()
                if now - self.nodes_retry_time > NODES_RETRY_INTERVAL:
                    self.print_error('network: retrying connections')
                    self.disconnected_servers = set([])
                    self.nodes_retry_time = now

        # main interface
        with self.interface_lock:
            if not self.is_connected():
                if self.auto_connect:
                    if not self.is_connecting():
                        self.switch_to_random_interface()
                else:
                    if self.default_server in self.disconnected_servers:
                        if now - self.server_retry_time > SERVER_RETRY_INTERVAL:
                            self.disconnected_servers.remove(self.default_server)
                            self.server_retry_time = now
                    else:
                        self.switch_to_interface(self.default_server)
            else:
                if self.config.is_fee_estimates_update_required():
                    self.request_fee_estimates()

    def request_chunk(self, interface, index):
        if index in self.requested_chunks:
            return
        interface.print_error("requesting chunk %d" % index)
        self.requested_chunks.add(index)
        height = index * 2016
        self.queue_request('blockchain.block.headers', [height, 2016],
                           interface)

    def on_block_headers(self, interface, response):
        '''Handle receiving a chunk of block headers'''
        error = response.get('error')
        result = response.get('result')
        params = response.get('params')
        blockchain = interface.blockchain
        if result is None or params is None or error is not None:
            interface.print_error(error or 'bad response')
            return
        # Ignore unsolicited chunks
        height = params[0]
        index = height // 2016
        if index * 2016 != height or index not in self.requested_chunks:
            interface.print_error("received chunk %d (unsolicited)" % index)
            return
        else:
            interface.print_error("received chunk %d" % index)
        self.requested_chunks.remove(index)
        hexdata = result['hex']
        connect = blockchain.connect_chunk(index, hexdata)
        if not connect:
            self.connection_down(interface.server)
            return
        # If not finished, get the next chunk
        if index >= len(blockchain.checkpoints) and blockchain.height() < interface.tip:
            self.request_chunk(interface, index+1)
        else:
            interface.mode = 'default'
            interface.print_error('catch up done', blockchain.height())
            blockchain.catch_up = None
        self.notify('updated')

    def on_get_header(self, interface, response):
        '''Handle receiving a single block header'''
        header = response.get('result')
        if not header:
            interface.print_error(response)
            self.connection_down(interface.server)
            return
        height = header.get('block_height')
        if interface.request != height:
            interface.print_error("unsolicited header",interface.request, height)
            self.connection_down(interface.server)
            return
        chain = blockchain.check_header(header)
        if interface.mode == 'backward':
            can_connect = blockchain.can_connect(header)
            if can_connect and can_connect.catch_up is None:
                interface.mode = 'catch_up'
                interface.blockchain = can_connect
                interface.blockchain.save_header(header)
                next_height = height + 1
                interface.blockchain.catch_up = interface.server
            elif chain:
                interface.print_error("binary search")
                interface.mode = 'binary'
                interface.blockchain = chain
                interface.good = height
                next_height = (interface.bad + interface.good) // 2
                assert next_height >= self.max_checkpoint(), (interface.bad, interface.good)
            else:
                if height == 0:
                    self.connection_down(interface.server)
                    next_height = None
                else:
                    interface.bad = height
                    interface.bad_header = header
                    delta = interface.tip - height
                    next_height = max(self.max_checkpoint(), interface.tip - 2 * delta)
                    if height == next_height:
                        self.connection_down(interface.server)
                        next_height = None

        elif interface.mode == 'binary':
            if chain:
                interface.good = height
                interface.blockchain = chain
            else:
                interface.bad = height
                interface.bad_header = header
            if interface.bad != interface.good + 1:
                next_height = (interface.bad + interface.good) // 2
                assert next_height >= self.max_checkpoint()
            elif not interface.blockchain.can_connect(interface.bad_header, check_height=False):
                self.connection_down(interface.server)
                next_height = None
            else:
                branch = self.blockchains.get(interface.bad)
                if branch is not None:
                    if branch.check_header(interface.bad_header):
                        interface.print_error('joining chain', interface.bad)
                        next_height = None
                    elif branch.parent().check_header(header):
                        interface.print_error('reorg', interface.bad, interface.tip)
                        interface.blockchain = branch.parent()
                        next_height = None
                    else:
                        interface.print_error('checkpoint conflicts with existing fork', branch.path())
                        branch.write(b'', 0)
                        branch.save_header(interface.bad_header)
                        interface.mode = 'catch_up'
                        interface.blockchain = branch
                        next_height = interface.bad + 1
                        interface.blockchain.catch_up = interface.server
                else:
                    bh = interface.blockchain.height()
                    next_height = None
                    if bh > interface.good:
                        if not interface.blockchain.check_header(interface.bad_header):
                            b = interface.blockchain.fork(interface.bad_header)
                            with self.blockchains_lock:
                                self.blockchains[interface.bad] = b
                            interface.blockchain = b
                            interface.print_error("new chain", b.checkpoint)
                            interface.mode = 'catch_up'
                            next_height = interface.bad + 1
                            interface.blockchain.catch_up = interface.server
                    else:
                        assert bh == interface.good
                        if interface.blockchain.catch_up is None and bh < interface.tip:
                            interface.print_error("catching up from %d"% (bh + 1))
                            interface.mode = 'catch_up'
                            next_height = bh + 1
                            interface.blockchain.catch_up = interface.server

                self.notify('updated')

        elif interface.mode == 'catch_up':
            can_connect = interface.blockchain.can_connect(header)
            if can_connect:
                interface.blockchain.save_header(header)
                next_height = height + 1 if height < interface.tip else None
            else:
                # go back
                interface.print_error("cannot connect", height)
                interface.mode = 'backward'
                interface.bad = height
                interface.bad_header = header
                next_height = height - 1

            if next_height is None:
                # exit catch_up state
                interface.print_error('catch up done', interface.blockchain.height())
                interface.blockchain.catch_up = None
                self.switch_lagging_interface()
                self.notify('updated')

        else:
            raise Exception(interface.mode)
        # If not finished, get the next header
        if next_height is not None:
            if interface.mode == 'catch_up' and interface.tip > next_height + 50:
                self.request_chunk(interface, next_height // CHUNK_SIZE)
            else:
                self.request_header(interface, next_height)
        else:
            interface.mode = 'default'
            interface.request = None
            self.notify('updated')
        # refresh network dialog
        self.notify('interfaces')

    def maintain_requests(self):
        with self.interface_lock:
            interfaces = list(self.interfaces.values())
        for interface in interfaces:
            if interface.request and time.time() - interface.request_time > 20:
                interface.print_error("blockchain request timed out")
                self.connection_down(interface.server)
                continue

    def wait_on_sockets(self):
        # Python docs say Windows doesn't like empty selects.
        # Sleep to prevent busy looping
        if not self.interfaces:
            time.sleep(0.1)
            return
        with self.interface_lock:
            interfaces = list(self.interfaces.values())
        rin = [i for i in interfaces]
        win = [i for i in interfaces if i.num_requests()]
        try:
            rout, wout, xout = select.select(rin, win, [], 0.1)
        except socket.error as e:
            if e.errno == errno.EINTR:
                return
            raise
        assert not xout
        for interface in wout:
            interface.send_requests()
        for interface in rout:
            self.process_responses(interface)

    def init_headers_file(self):
        b = self.blockchains[0]
        filename = b.path()
        length = 80 * len(constants.net.CHECKPOINTS) * 2016
        if not os.path.exists(filename) or os.path.getsize(filename) < length:
            with open(filename, 'wb') as f:
                if length>0:
                    f.seek(length-1)
                    f.write(b'\x00')
        with b.lock:
            b.update_size()

    def run(self):
        self.init_headers_file()
        while self.is_running():
            self.maintain_sockets()
            self.wait_on_sockets()
            self.maintain_requests()
            self.run_jobs()    # Synchronizer and Verifier
            self.process_pending_sends()
        self.stop_network()
        self.on_stop()

    def on_notify_header(self, interface, header_dict):
        header_hex, height = header_dict['hex'], header_dict['height']
        header = blockchain.deserialize_header(util.bfh(header_hex), height)
        if height < self.max_checkpoint():
            self.connection_down(interface.server)
            return
        interface.tip_header = header
        interface.tip = height
        if interface.mode != 'default':
            return
        b = blockchain.check_header(header)
        if b:
            interface.blockchain = b
            self.switch_lagging_interface()
            self.notify('updated')
            self.notify('interfaces')
            return
        b = blockchain.can_connect(header)
        if b:
            interface.blockchain = b
            b.save_header(header)
            self.switch_lagging_interface()
            self.notify('updated')
            self.notify('interfaces')
            return
        with self.blockchains_lock:
            tip = max([x.height() for x in self.blockchains.values()])
        if tip >=0:
            interface.mode = 'backward'
            interface.bad = height
            interface.bad_header = header
            self.request_header(interface, min(tip +1, height - 1))
        else:
            chain = self.blockchains[0]
            if chain.catch_up is None:
                chain.catch_up = interface
                interface.mode = 'catch_up'
                interface.blockchain = chain
                with self.blockchains_lock:
                    self.print_error("switching to catchup mode", tip,  self.blockchains)
                self.request_header(interface, 0)
            else:
                self.print_error("chain already catching up with", chain.catch_up.server)

    @with_interface_lock
    def blockchain(self):
        if self.interface and self.interface.blockchain is not None:
            self.blockchain_index = self.interface.blockchain.checkpoint
        return self.blockchains[self.blockchain_index]

    @with_interface_lock
    def get_blockchains(self):
        out = {}
        with self.blockchains_lock:
            blockchain_items = list(self.blockchains.items())
        for k, b in blockchain_items:
            r = list(filter(lambda i: i.blockchain==b, list(self.interfaces.values())))
            if r:
                out[k] = r
        return out

    def follow_chain(self, index):
        blockchain = self.blockchains.get(index)
        if blockchain:
            self.blockchain_index = index
            self.config.set_key('blockchain_index', index)
            with self.interface_lock:
                interfaces = list(self.interfaces.values())
            for i in interfaces:
                if i.blockchain == blockchain:
                    self.switch_to_interface(i.server)
                    break
        else:
            raise Exception('blockchain not found', index)

        with self.interface_lock:
            if self.interface:
                server = self.interface.server
                host, port, protocol, proxy, auto_connect = self.get_parameters()
                host, port, protocol = server.split(':')
                self.set_parameters(host, port, protocol, proxy, auto_connect)

    def get_local_height(self):
        return self.blockchain().height()

    @staticmethod
    def __wait_for(it):
        """Wait for the result of calling lambda `it`."""
        q = queue.Queue()
        it(q.put)
        try:
            result = q.get(block=True, timeout=30)
        except queue.Empty:
            raise util.TimeoutException(_('Server did not answer'))

        if result.get('error'):
            raise Exception(result.get('error'))

        return result.get('result')

    @staticmethod
    def __with_default_synchronous_callback(invocation, callback):
        """ Use this method if you want to make the network request
        synchronous. """
        if not callback:
            return Network.__wait_for(invocation)

        invocation(callback)

    def request_header(self, interface, height):
        self.queue_request('blockchain.block.get_header', [height], interface)
        interface.request = height
        interface.req_time = time.time()

    def map_scripthash_to_address(self, callback):
        def cb2(x):
            x2 = x.copy()
            p = x2.pop('params')
            addr = self.h2addr[p[0]]
            x2['params'] = [addr]
            callback(x2)
        return cb2

    def subscribe_to_addresses(self, addresses, callback):
        hash2address = {
            bitcoin.address_to_scripthash(address): address
            for address in addresses}
        self.h2addr.update(hash2address)
        msgs = [
            ('blockchain.scripthash.subscribe', [x])
            for x in hash2address.keys()]
        self.send(msgs, self.map_scripthash_to_address(callback))

    def request_address_history(self, address, callback):
        h = bitcoin.address_to_scripthash(address)
        self.h2addr.update({h: address})
        self.send([('blockchain.scripthash.get_history', [h])], self.map_scripthash_to_address(callback))

    # NOTE this method handles exceptions and a special edge case, counter to
    # what the other ElectrumX methods do. This is unexpected.
    def broadcast_transaction(self, transaction, callback=None):
        command = 'blockchain.transaction.broadcast'
        invocation = lambda c: self.send([(command, [str(transaction)])], c)

        if callback:
            invocation(callback)
            return

        try:
            out = Network.__wait_for(invocation)
        except BaseException as e:
            return False, "error: " + str(e)

        if out != transaction.txid():
            return False, "error: " + out

        return True, out

    def get_history_for_scripthash(self, hash, callback=None):
        command = 'blockchain.scripthash.get_history'
        invocation = lambda c: self.send([(command, [hash])], c)

        return Network.__with_default_synchronous_callback(invocation, callback)

    def subscribe_to_headers(self, callback=None):
        command = 'blockchain.headers.subscribe'
        invocation = lambda c: self.send([(command, [True])], c)

        return Network.__with_default_synchronous_callback(invocation, callback)

    def subscribe_to_address(self, address, callback=None):
        command = 'blockchain.address.subscribe'
        invocation = lambda c: self.send([(command, [address])], c)

        return Network.__with_default_synchronous_callback(invocation, callback)

    def get_merkle_for_transaction(self, tx_hash, tx_height, callback=None):
        command = 'blockchain.transaction.get_merkle'
        invocation = lambda c: self.send([(command, [tx_hash, tx_height])], c)

        return Network.__with_default_synchronous_callback(invocation, callback)

    def subscribe_to_scripthash(self, scripthash, callback=None):
        command = 'blockchain.scripthash.subscribe'
        invocation = lambda c: self.send([(command, [scripthash])], c)

        return Network.__with_default_synchronous_callback(invocation, callback)

    def get_transaction(self, transaction_hash, callback=None):
        command = 'blockchain.transaction.get'
        invocation = lambda c: self.send([(command, [transaction_hash])], c)

        return Network.__with_default_synchronous_callback(invocation, callback)

    def get_transactions(self, transaction_hashes, callback=None):
        command = 'blockchain.transaction.get'
        messages = [(command, [tx_hash]) for tx_hash in transaction_hashes]
        invocation = lambda c: self.send(messages, c)

        return Network.__with_default_synchronous_callback(invocation, callback)

    def listunspent_for_scripthash(self, scripthash, callback=None):
        command = 'blockchain.scripthash.listunspent'
        invocation = lambda c: self.send([(command, [scripthash])], c)

        return Network.__with_default_synchronous_callback(invocation, callback)

    def get_balance_for_scripthash(self, scripthash, callback=None):
        command = 'blockchain.scripthash.get_balance'
        invocation = lambda c: self.send([(command, [scripthash])], c)

        return Network.__with_default_synchronous_callback(invocation, callback)

    def export_checkpoints(self, path):
        # run manually from the console to generate checkpoints
        cp = self.blockchain().get_checkpoints()
        with open(path, 'w', encoding='utf-8') as f:
            f.write(json.dumps(cp, indent=4))

    @classmethod
    def max_checkpoint(cls):
        return max(0, len(constants.net.CHECKPOINTS) * 2016 - 1)<|MERGE_RESOLUTION|>--- conflicted
+++ resolved
@@ -342,12 +342,6 @@
         # Resend unanswered requests
         requests = self.unanswered_requests.values()
         self.unanswered_requests = {}
-<<<<<<< HEAD
-        if self.interface.ping_required():
-            params = [ELECTRUMFAIR_VERSION, PROTOCOL_VERSION]
-            self.queue_request('server.version', params, self.interface)
-=======
->>>>>>> 26fcb1d3
         for request in requests:
             message_id = self.queue_request(request[0], request[1])
             self.unanswered_requests[message_id] = request
@@ -649,14 +643,8 @@
             if error is None:
                 self.relay_fee = int(result * COIN) if result is not None else None
                 self.print_error("relayfee", self.relay_fee)
-<<<<<<< HEAD
-                self.notify('fee')
-        elif method == 'blockchain.block.get_chunk':
-            self.on_get_chunk(interface, response)
-=======
         elif method == 'blockchain.block.headers':
             self.on_block_headers(interface, response)
->>>>>>> 26fcb1d3
         elif method == 'blockchain.block.get_header':
             self.on_get_header(interface, response)
 
@@ -822,12 +810,7 @@
             if interface.has_timed_out():
                 self.connection_down(interface.server)
             elif interface.ping_required():
-<<<<<<< HEAD
-                params = [ELECTRUMFAIR_VERSION, PROTOCOL_VERSION]
-                self.queue_request('server.version', params, interface)
-=======
                 self.queue_request('server.ping', [], interface)
->>>>>>> 26fcb1d3
 
         now = time.time()
         # nodes
