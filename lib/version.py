--- conflicted
+++ resolved
@@ -1,10 +1,5 @@
-<<<<<<< HEAD
-ELECTRUMFAIR_VERSION = '3.0.5'   # version of the client package
-PROTOCOL_VERSION = '1.1'     # protocol version requested
-=======
-ELECTRUM_VERSION = '3.1.2'   # version of the client package
+ELECTRUMFAIR_VERSION = '3.1.2'   # version of the client package
 PROTOCOL_VERSION = '1.2'     # protocol version requested
->>>>>>> 4d21fcb8
 
 # The hash of the mnemonic seed must begin with this
 SEED_PREFIX      = '01'      # Standard wallet
