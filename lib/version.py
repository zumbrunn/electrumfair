<<<<<<< HEAD
ELECTRUMFAIR_VERSION = '3.1.3'   # version of the client package
=======
ELECTRUM_VERSION = '3.2.2'   # version of the client package
APK_VERSION = '3.2.2.0'      # read by buildozer.spec

>>>>>>> 26fcb1d3
PROTOCOL_VERSION = '1.2'     # protocol version requested

# The hash of the mnemonic seed must begin with this
SEED_PREFIX      = '01'      # Standard wallet
SEED_PREFIX_2FA  = '101'     # Two-factor authentication
SEED_PREFIX_SW   = '100'     # Segwit wallet

def seed_prefix(seed_type):
    if seed_type == 'standard':
        return SEED_PREFIX
    elif seed_type == 'segwit':
        return SEED_PREFIX_SW
    elif seed_type == '2fa':
        return SEED_PREFIX_2FA<|MERGE_RESOLUTION|>--- conflicted
+++ resolved
@@ -1,10 +1,6 @@
-<<<<<<< HEAD
-ELECTRUMFAIR_VERSION = '3.1.3'   # version of the client package
-=======
-ELECTRUM_VERSION = '3.2.2'   # version of the client package
+ELECTRUMFAIR_VERSION = '3.2.2'   # version of the client package
 APK_VERSION = '3.2.2.0'      # read by buildozer.spec
 
->>>>>>> 26fcb1d3
 PROTOCOL_VERSION = '1.2'     # protocol version requested
 
 # The hash of the mnemonic seed must begin with this
