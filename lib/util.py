# Electrum - lightweight Bitcoin client
# Copyright (C) 2011 Thomas Voegtlin
#
# Permission is hereby granted, free of charge, to any person
# obtaining a copy of this software and associated documentation files
# (the "Software"), to deal in the Software without restriction,
# including without limitation the rights to use, copy, modify, merge,
# publish, distribute, sublicense, and/or sell copies of the Software,
# and to permit persons to whom the Software is furnished to do so,
# subject to the following conditions:
#
# The above copyright notice and this permission notice shall be
# included in all copies or substantial portions of the Software.
#
# THE SOFTWARE IS PROVIDED "AS IS", WITHOUT WARRANTY OF ANY KIND,
# EXPRESS OR IMPLIED, INCLUDING BUT NOT LIMITED TO THE WARRANTIES OF
# MERCHANTABILITY, FITNESS FOR A PARTICULAR PURPOSE AND
# NONINFRINGEMENT. IN NO EVENT SHALL THE AUTHORS OR COPYRIGHT HOLDERS
# BE LIABLE FOR ANY CLAIM, DAMAGES OR OTHER LIABILITY, WHETHER IN AN
# ACTION OF CONTRACT, TORT OR OTHERWISE, ARISING FROM, OUT OF OR IN
# CONNECTION WITH THE SOFTWARE OR THE USE OR OTHER DEALINGS IN THE
# SOFTWARE.
import binascii
import os, sys, re, json
from collections import defaultdict
from datetime import datetime
from decimal import Decimal
import traceback
import urllib
import threading
import hmac

from .i18n import _


import urllib.request, urllib.parse, urllib.error
import queue

def inv_dict(d):
    return {v: k for k, v in d.items()}


<<<<<<< HEAD
base_units = {'FAIR':8, 'mFAIR':5, 'uFAIR':2}
fee_levels = [_('Within 25 blocks'), _('Within 10 blocks'), _('Within 5 blocks'), _('Within 2 blocks'), _('In the next block')]
=======
base_units = {'BTC':8, 'mBTC':5, 'uBTC':2}
>>>>>>> 4d21fcb8

def normalize_version(v):
    return [int(x) for x in re.sub(r'(\.0+)*$','', v).split(".")]

class NotEnoughFunds(Exception): pass


class NoDynamicFeeEstimates(Exception):
    def __str__(self):
        return _('Dynamic fee estimates not available')


class InvalidPassword(Exception):
    def __str__(self):
        return _("Incorrect password")


class FileImportFailed(Exception):
    def __init__(self, message=''):
        self.message = str(message)

    def __str__(self):
        return _("Failed to import from file.") + "\n" + self.message


class FileExportFailed(Exception):
    def __init__(self, message=''):
        self.message = str(message)

    def __str__(self):
        return _("Failed to export to file.") + "\n" + self.message


class TimeoutException(Exception):
    def __init__(self, message=''):
        self.message = str(message)

    def __str__(self):
        if not self.message:
            return _("Operation timed out.")
        return self.message


class WalletFileException(Exception): pass


class BitcoinException(Exception): pass


# Throw this exception to unwind the stack like when an error occurs.
# However unlike other exceptions the user won't be informed.
class UserCancelled(Exception):
    '''An exception that is suppressed from the user'''
    pass

class Satoshis(object):
    def __new__(cls, value):
        self = super(Satoshis, cls).__new__(cls)
        self.value = value
        return self

    def __repr__(self):
        return 'Satoshis(%d)'%self.value

    def __str__(self):
        return format_satoshis(self.value) + " BTC"

class Fiat(object):
    def __new__(cls, value, ccy):
        self = super(Fiat, cls).__new__(cls)
        self.ccy = ccy
        self.value = value
        return self

    def __repr__(self):
        return 'Fiat(%s)'% self.__str__()

    def __str__(self):
        if self.value.is_nan():
            return _('No Data')
        else:
            return "{:.2f}".format(self.value) + ' ' + self.ccy

class MyEncoder(json.JSONEncoder):
    def default(self, obj):
        from .transaction import Transaction
        if isinstance(obj, Transaction):
            return obj.as_dict()
        if isinstance(obj, Satoshis):
            return str(obj)
        if isinstance(obj, Fiat):
            return str(obj)
        if isinstance(obj, Decimal):
            return str(obj)
        if isinstance(obj, datetime):
            return obj.isoformat(' ')[:-3]
        return super(MyEncoder, self).default(obj)

class PrintError(object):
    '''A handy base class'''
    def diagnostic_name(self):
        return self.__class__.__name__

    def print_error(self, *msg):
        # only prints with --verbose flag
        print_error("[%s]" % self.diagnostic_name(), *msg)

    def print_stderr(self, *msg):
        print_stderr("[%s]" % self.diagnostic_name(), *msg)

    def print_msg(self, *msg):
        print_msg("[%s]" % self.diagnostic_name(), *msg)

class ThreadJob(PrintError):
    """A job that is run periodically from a thread's main loop.  run() is
    called from that thread's context.
    """

    def run(self):
        """Called periodically from the thread"""
        pass

class DebugMem(ThreadJob):
    '''A handy class for debugging GC memory leaks'''
    def __init__(self, classes, interval=30):
        self.next_time = 0
        self.classes = classes
        self.interval = interval

    def mem_stats(self):
        import gc
        self.print_error("Start memscan")
        gc.collect()
        objmap = defaultdict(list)
        for obj in gc.get_objects():
            for class_ in self.classes:
                if isinstance(obj, class_):
                    objmap[class_].append(obj)
        for class_, objs in objmap.items():
            self.print_error("%s: %d" % (class_.__name__, len(objs)))
        self.print_error("Finish memscan")

    def run(self):
        if time.time() > self.next_time:
            self.mem_stats()
            self.next_time = time.time() + self.interval

class DaemonThread(threading.Thread, PrintError):
    """ daemon thread that terminates cleanly """

    def __init__(self):
        threading.Thread.__init__(self)
        self.parent_thread = threading.currentThread()
        self.running = False
        self.running_lock = threading.Lock()
        self.job_lock = threading.Lock()
        self.jobs = []

    def add_jobs(self, jobs):
        with self.job_lock:
            self.jobs.extend(jobs)

    def run_jobs(self):
        # Don't let a throwing job disrupt the thread, future runs of
        # itself, or other jobs.  This is useful protection against
        # malformed or malicious server responses
        with self.job_lock:
            for job in self.jobs:
                try:
                    job.run()
                except Exception as e:
                    traceback.print_exc(file=sys.stderr)

    def remove_jobs(self, jobs):
        with self.job_lock:
            for job in jobs:
                self.jobs.remove(job)

    def start(self):
        with self.running_lock:
            self.running = True
        return threading.Thread.start(self)

    def is_running(self):
        with self.running_lock:
            return self.running and self.parent_thread.is_alive()

    def stop(self):
        with self.running_lock:
            self.running = False

    def on_stop(self):
        if 'ANDROID_DATA' in os.environ:
            import jnius
            jnius.detach()
            self.print_error("jnius detach")
        self.print_error("stopped")


# TODO: disable
is_verbose = True
def set_verbosity(b):
    global is_verbose
    is_verbose = b


def print_error(*args):
    if not is_verbose: return
    print_stderr(*args)

def print_stderr(*args):
    args = [str(item) for item in args]
    sys.stderr.write(" ".join(args) + "\n")
    sys.stderr.flush()

def print_msg(*args):
    # Stringify args
    args = [str(item) for item in args]
    sys.stdout.write(" ".join(args) + "\n")
    sys.stdout.flush()

def json_encode(obj):
    try:
        s = json.dumps(obj, sort_keys = True, indent = 4, cls=MyEncoder)
    except TypeError:
        s = repr(obj)
    return s

def json_decode(x):
    try:
        return json.loads(x, parse_float=Decimal)
    except:
        return x


# taken from Django Source Code
def constant_time_compare(val1, val2):
    """Return True if the two strings are equal, False otherwise."""
    return hmac.compare_digest(to_bytes(val1, 'utf8'), to_bytes(val2, 'utf8'))


# decorator that prints execution time
def profiler(func):
    def do_profile(func, args, kw_args):
        n = func.__name__
        t0 = time.time()
        o = func(*args, **kw_args)
        t = time.time() - t0
        print_error("[profiler]", n, "%.4f"%t)
        return o
    return lambda *args, **kw_args: do_profile(func, args, kw_args)


def android_ext_dir():
    import jnius
    env = jnius.autoclass('android.os.Environment')
    return env.getExternalStorageDirectory().getPath()

def android_data_dir():
    import jnius
    PythonActivity = jnius.autoclass('org.kivy.android.PythonActivity')
    return PythonActivity.mActivity.getFilesDir().getPath() + '/data'

def android_headers_dir():
    d = android_ext_dir() + '/org.electrum.electrum'
    if not os.path.exists(d):
        os.mkdir(d)
    return d

def android_check_data_dir():
    """ if needed, move old directory to sandbox """
    ext_dir = android_ext_dir()
    data_dir = android_data_dir()
    old_electrum_dir = ext_dir + '/electrum'
    if not os.path.exists(data_dir) and os.path.exists(old_electrum_dir):
        import shutil
        new_headers_path = android_headers_dir() + '/blockchain_headers'
        old_headers_path = old_electrum_dir + '/blockchain_headers'
        if not os.path.exists(new_headers_path) and os.path.exists(old_headers_path):
            print_error("Moving headers file to", new_headers_path)
            shutil.move(old_headers_path, new_headers_path)
        print_error("Moving data to", data_dir)
        shutil.move(old_electrum_dir, data_dir)
    return data_dir

def get_headers_dir(config):
    return android_headers_dir() if 'ANDROID_DATA' in os.environ else config.path


def assert_bytes(*args):
    """
    porting helper, assert args type
    """
    try:
        for x in args:
            assert isinstance(x, (bytes, bytearray))
    except:
        print('assert bytes failed', list(map(type, args)))
        raise


def assert_str(*args):
    """
    porting helper, assert args type
    """
    for x in args:
        assert isinstance(x, str)



def to_string(x, enc):
    if isinstance(x, (bytes, bytearray)):
        return x.decode(enc)
    if isinstance(x, str):
        return x
    else:
        raise TypeError("Not a string or bytes like object")

def to_bytes(something, encoding='utf8'):
    """
    cast string to bytes() like object, but for python2 support it's bytearray copy
    """
    if isinstance(something, bytes):
        return something
    if isinstance(something, str):
        return something.encode(encoding)
    elif isinstance(something, bytearray):
        return bytes(something)
    else:
        raise TypeError("Not a string or bytes like object")


bfh = bytes.fromhex
hfu = binascii.hexlify


def bh2u(x):
    """
    str with hex representation of a bytes-like object

    >>> x = bytes((1, 2, 10))
    >>> bh2u(x)
    '01020A'

    :param x: bytes
    :rtype: str
    """
    return hfu(x).decode('ascii')


def user_dir():
    if 'ANDROID_DATA' in os.environ:
        return android_check_data_dir()
    elif os.name == 'posix':
        return os.path.join(os.environ["HOME"], ".electrumfair")
    elif "APPDATA" in os.environ:
        return os.path.join(os.environ["APPDATA"], "ElectrumFair")
    elif "LOCALAPPDATA" in os.environ:
        return os.path.join(os.environ["LOCALAPPDATA"], "Electrum")
    else:
        #raise Exception("No home directory found in environment variables.")
        return


def format_satoshis_plain(x, decimal_point = 8):
    """Display a satoshi amount scaled.  Always uses a '.' as a decimal
    point and has no thousands separator"""
    scale_factor = pow(10, decimal_point)
    return "{:.8f}".format(Decimal(x) / scale_factor).rstrip('0').rstrip('.')


def format_satoshis(x, is_diff=False, num_zeros = 0, decimal_point = 8, whitespaces=False):
    from locale import localeconv
    if x is None:
        return 'unknown'
    x = int(x)  # Some callers pass Decimal
    scale_factor = pow (10, decimal_point)
    integer_part = "{:d}".format(int(abs(x) / scale_factor))
    if x < 0:
        integer_part = '-' + integer_part
    elif is_diff:
        integer_part = '+' + integer_part
    dp = localeconv()['decimal_point']
    fract_part = ("{:0" + str(decimal_point) + "}").format(abs(x) % scale_factor)
    fract_part = fract_part.rstrip('0')
    if len(fract_part) < num_zeros:
        fract_part += "0" * (num_zeros - len(fract_part))
    result = integer_part + dp + fract_part
    if whitespaces:
        result += " " * (decimal_point - len(fract_part))
        result = " " * (15 - len(result)) + result
    return result

def timestamp_to_datetime(timestamp):
    if timestamp is None:
        return None
    return datetime.fromtimestamp(timestamp)

def format_time(timestamp):
    date = timestamp_to_datetime(timestamp)
    return date.isoformat(' ')[:-3] if date else _("Unknown")


# Takes a timestamp and returns a string with the approximation of the age
def age(from_date, since_date = None, target_tz=None, include_seconds=False):
    if from_date is None:
        return "Unknown"

    from_date = datetime.fromtimestamp(from_date)
    if since_date is None:
        since_date = datetime.now(target_tz)

    td = time_difference(from_date - since_date, include_seconds)
    return td + " ago" if from_date < since_date else "in " + td


def time_difference(distance_in_time, include_seconds):
    #distance_in_time = since_date - from_date
    distance_in_seconds = int(round(abs(distance_in_time.days * 86400 + distance_in_time.seconds)))
    distance_in_minutes = int(round(distance_in_seconds/60))

    if distance_in_minutes <= 1:
        if include_seconds:
            for remainder in [5, 10, 20]:
                if distance_in_seconds < remainder:
                    return "less than %s seconds" % remainder
            if distance_in_seconds < 40:
                return "half a minute"
            elif distance_in_seconds < 60:
                return "less than a minute"
            else:
                return "1 minute"
        else:
            if distance_in_minutes == 0:
                return "less than a minute"
            else:
                return "1 minute"
    elif distance_in_minutes < 45:
        return "%s minutes" % distance_in_minutes
    elif distance_in_minutes < 90:
        return "about 1 hour"
    elif distance_in_minutes < 1440:
        return "about %d hours" % (round(distance_in_minutes / 60.0))
    elif distance_in_minutes < 2880:
        return "1 day"
    elif distance_in_minutes < 43220:
        return "%d days" % (round(distance_in_minutes / 1440))
    elif distance_in_minutes < 86400:
        return "about 1 month"
    elif distance_in_minutes < 525600:
        return "%d months" % (round(distance_in_minutes / 43200))
    elif distance_in_minutes < 1051200:
        return "about 1 year"
    else:
        return "over %d years" % (round(distance_in_minutes / 525600))

mainnet_block_explorers = {
<<<<<<< HEAD
    'Chain Fair': ('http://chain.fair.to',
                        {'tx': 'transaction', 'addr': 'address'}),
    'system default': ('blockchain:',
                        {'tx': 'tx', 'addr': 'address'}),
}

testnet_block_explorers = {
    'system default': ('blockchain:',
                       {'tx': 'tx', 'addr': 'address'}),
=======
    'Biteasy.com': ('https://www.biteasy.com/blockchain/',
                        {'tx': 'transactions/', 'addr': 'addresses/'}),
    'Bitflyer.jp': ('https://chainflyer.bitflyer.jp/',
                        {'tx': 'Transaction/', 'addr': 'Address/'}),
    'Blockchain.info': ('https://blockchain.info/',
                        {'tx': 'tx/', 'addr': 'address/'}),
    'blockchainbdgpzk.onion': ('https://blockchainbdgpzk.onion/',
                        {'tx': 'tx/', 'addr': 'address/'}),
    'Blockr.io': ('https://btc.blockr.io/',
                        {'tx': 'tx/info/', 'addr': 'address/info/'}),
    'Blocktrail.com': ('https://www.blocktrail.com/BTC/',
                        {'tx': 'tx/', 'addr': 'address/'}),
    'BTC.com': ('https://chain.btc.com/',
                        {'tx': 'tx/', 'addr': 'address/'}),
    'Chain.so': ('https://www.chain.so/',
                        {'tx': 'tx/BTC/', 'addr': 'address/BTC/'}),
    'Insight.is': ('https://insight.bitpay.com/',
                        {'tx': 'tx/', 'addr': 'address/'}),
    'TradeBlock.com': ('https://tradeblock.com/blockchain/',
                        {'tx': 'tx/', 'addr': 'address/'}),
    'BlockCypher.com': ('https://live.blockcypher.com/btc/',
                        {'tx': 'tx/', 'addr': 'address/'}),
    'Blockchair.com': ('https://blockchair.com/bitcoin/',
                        {'tx': 'transaction/', 'addr': 'address/'}),
    'blockonomics.co': ('https://www.blockonomics.co/',
                        {'tx': 'api/tx?txid=', 'addr': '#/search?q='}),
    'system default': ('blockchain:/',
                        {'tx': 'tx/', 'addr': 'address/'}),
}

testnet_block_explorers = {
    'Blocktrail.com': ('https://www.blocktrail.com/tBTC/',
                       {'tx': 'tx/', 'addr': 'address/'}),
    'system default': ('blockchain://000000000933ea01ad0ee984209779baaec3ced90fa3f408719526f8d77f4943/',
                       {'tx': 'tx/', 'addr': 'address/'}),
>>>>>>> 4d21fcb8
}

def block_explorer_info():
    from . import constants
    return testnet_block_explorers if constants.net.TESTNET else mainnet_block_explorers

def block_explorer(config):
    return config.get('block_explorer', 'Chain Fair')

def block_explorer_tuple(config):
    return block_explorer_info().get(block_explorer(config))

def block_explorer_URL(config, kind, item):
    be_tuple = block_explorer_tuple(config)
    if not be_tuple:
        return
    kind_str = be_tuple[1].get(kind)
    if not kind_str:
        return
<<<<<<< HEAD
    #url_parts = [be_tuple[0], kind_str, item]
    uri = kind_str + '?' + kind_str + '=' + item 
    url_parts = [be_tuple[0], uri]  
    return "/".join(url_parts)
=======
    url_parts = [be_tuple[0], kind_str, item]
    return ''.join(url_parts)
>>>>>>> 4d21fcb8

# URL decode
#_ud = re.compile('%([0-9a-hA-H]{2})', re.MULTILINE)
#urldecode = lambda x: _ud.sub(lambda m: chr(int(m.group(1), 16)), x)

def parse_URI(uri, on_pr=None):
    from . import bitcoin
    from .bitcoin import COIN

    if ':' not in uri:
        if not bitcoin.is_address(uri):
            raise BaseException("Not a FairCoin address")
        return {'address': uri}

    u = urllib.parse.urlparse(uri)
    if u.scheme != 'faircoin':
        raise BaseException("Not a FairCoin URI")
    address = u.path

    # python for android fails to parse query
    if address.find('?') > 0:
        address, query = u.path.split('?')
        pq = urllib.parse.parse_qs(query)
    else:
        pq = urllib.parse.parse_qs(u.query)

    for k, v in pq.items():
        if len(v)!=1:
            raise Exception('Duplicate Key', k)

    out = {k: v[0] for k, v in pq.items()}
    if address:
        if not bitcoin.is_address(address):
            raise BaseException("Invalid FairCoin address:" + address)
        out['address'] = address
    if 'amount' in out:
        am = out['amount']
        m = re.match('([0-9\.]+)X([0-9])', am)
        if m:
            k = int(m.group(2)) - 8
            amount = Decimal(m.group(1)) * pow(  Decimal(10) , k)
        else:
            amount = Decimal(am) * COIN
        out['amount'] = int(amount)
    if 'message' in out:
        out['message'] = out['message']
        out['memo'] = out['message']
    if 'time' in out:
        out['time'] = int(out['time'])
    if 'exp' in out:
        out['exp'] = int(out['exp'])
    if 'sig' in out:
        out['sig'] = bh2u(bitcoin.base_decode(out['sig'], None, base=58))

    r = out.get('r')
    sig = out.get('sig')
    name = out.get('name')
    if on_pr and (r or (name and sig)):
        def get_payment_request_thread():
            from . import paymentrequest as pr
            if name and sig:
                s = pr.serialize_request(out).SerializeToString()
                request = pr.PaymentRequest(s)
            else:
                request = pr.get_payment_request(r)
            if on_pr:
                on_pr(request)
        t = threading.Thread(target=get_payment_request_thread)
        t.setDaemon(True)
        t.start()

    return out


def create_URI(addr, amount, message):
    from . import bitcoin
    if not bitcoin.is_address(addr):
        return ""
    query = []
    if amount:
        query.append('amount=%s'%format_satoshis_plain(amount))
    if message:
        query.append('message=%s'%urllib.parse.quote(message))
    p = urllib.parse.ParseResult(scheme='faircoin', netloc='', path=addr, params='', query='&'.join(query), fragment='')
    return urllib.parse.urlunparse(p)


# Python bug (http://bugs.python.org/issue1927) causes raw_input
# to be redirected improperly between stdin/stderr on Unix systems
#TODO: py3
def raw_input(prompt=None):
    if prompt:
        sys.stdout.write(prompt)
    return builtin_raw_input()

import builtins
builtin_raw_input = builtins.input
builtins.input = raw_input


def parse_json(message):
    # TODO: check \r\n pattern
    n = message.find(b'\n')
    if n==-1:
        return None, message
    try:
        j = json.loads(message[0:n].decode('utf8'))
    except:
        j = None
    return j, message[n+1:]


class timeout(Exception):
    pass

import socket
import json
import ssl
import time


class SocketPipe:
    def __init__(self, socket):
        self.socket = socket
        self.message = b''
        self.set_timeout(0.1)
        self.recv_time = time.time()

    def set_timeout(self, t):
        self.socket.settimeout(t)

    def idle_time(self):
        return time.time() - self.recv_time

    def get(self):
        while True:
            response, self.message = parse_json(self.message)
            if response is not None:
                return response
            try:
                data = self.socket.recv(1024)
            except socket.timeout:
                raise timeout
            except ssl.SSLError:
                raise timeout
            except socket.error as err:
                if err.errno == 60:
                    raise timeout
                elif err.errno in [11, 35, 10035]:
                    print_error("socket errno %d (resource temporarily unavailable)"% err.errno)
                    time.sleep(0.2)
                    raise timeout
                else:
                    print_error("pipe: socket error", err)
                    data = b''
            except:
                traceback.print_exc(file=sys.stderr)
                data = b''

            if not data:  # Connection closed remotely
                return None
            self.message += data
            self.recv_time = time.time()

    def send(self, request):
        out = json.dumps(request) + '\n'
        out = out.encode('utf8')
        self._send(out)

    def send_all(self, requests):
        out = b''.join(map(lambda x: (json.dumps(x) + '\n').encode('utf8'), requests))
        self._send(out)

    def _send(self, out):
        while out:
            try:
                sent = self.socket.send(out)
                out = out[sent:]
            except ssl.SSLError as e:
                print_error("SSLError:", e)
                time.sleep(0.1)
                continue
            except OSError as e:
                print_error("OSError", e)
                time.sleep(0.1)
                continue


class QueuePipe:

    def __init__(self, send_queue=None, get_queue=None):
        self.send_queue = send_queue if send_queue else queue.Queue()
        self.get_queue = get_queue if get_queue else queue.Queue()
        self.set_timeout(0.1)

    def get(self):
        try:
            return self.get_queue.get(timeout=self.timeout)
        except queue.Empty:
            raise timeout

    def get_all(self):
        responses = []
        while True:
            try:
                r = self.get_queue.get_nowait()
                responses.append(r)
            except queue.Empty:
                break
        return responses

    def set_timeout(self, t):
        self.timeout = t

    def send(self, request):
        self.send_queue.put(request)

    def send_all(self, requests):
        for request in requests:
            self.send(request)




def setup_thread_excepthook():
    """
    Workaround for `sys.excepthook` thread bug from:
    http://bugs.python.org/issue1230540

    Call once from the main thread before creating any threads.
    """

    init_original = threading.Thread.__init__

    def init(self, *args, **kwargs):

        init_original(self, *args, **kwargs)
        run_original = self.run

        def run_with_except_hook(*args2, **kwargs2):
            try:
                run_original(*args2, **kwargs2)
            except Exception:
                sys.excepthook(*sys.exc_info())

        self.run = run_with_except_hook

    threading.Thread.__init__ = init


def versiontuple(v):
    return tuple(map(int, (v.split("."))))


def import_meta(path, validater, load_meta):
    try:
        with open(path, 'r', encoding='utf-8') as f:
            d = validater(json.loads(f.read()))
        load_meta(d)
    #backwards compatibility for JSONDecodeError
    except ValueError:
        traceback.print_exc(file=sys.stderr)
        raise FileImportFailed(_("Invalid JSON code."))
    except BaseException as e:
        traceback.print_exc(file=sys.stdout)
        raise FileImportFailed(e)


def export_meta(meta, fileName):
    try:
        with open(fileName, 'w+', encoding='utf-8') as f:
            json.dump(meta, f, indent=4, sort_keys=True)
    except (IOError, os.error) as e:
        traceback.print_exc(file=sys.stderr)
        raise FileExportFailed(e)<|MERGE_RESOLUTION|>--- conflicted
+++ resolved
@@ -39,13 +39,7 @@
 def inv_dict(d):
     return {v: k for k, v in d.items()}
 
-
-<<<<<<< HEAD
 base_units = {'FAIR':8, 'mFAIR':5, 'uFAIR':2}
-fee_levels = [_('Within 25 blocks'), _('Within 10 blocks'), _('Within 5 blocks'), _('Within 2 blocks'), _('In the next block')]
-=======
-base_units = {'BTC':8, 'mBTC':5, 'uBTC':2}
->>>>>>> 4d21fcb8
 
 def normalize_version(v):
     return [int(x) for x in re.sub(r'(\.0+)*$','', v).split(".")]
@@ -503,7 +497,6 @@
         return "over %d years" % (round(distance_in_minutes / 525600))
 
 mainnet_block_explorers = {
-<<<<<<< HEAD
     'Chain Fair': ('http://chain.fair.to',
                         {'tx': 'transaction', 'addr': 'address'}),
     'system default': ('blockchain:',
@@ -513,43 +506,7 @@
 testnet_block_explorers = {
     'system default': ('blockchain:',
                        {'tx': 'tx', 'addr': 'address'}),
-=======
-    'Biteasy.com': ('https://www.biteasy.com/blockchain/',
-                        {'tx': 'transactions/', 'addr': 'addresses/'}),
-    'Bitflyer.jp': ('https://chainflyer.bitflyer.jp/',
-                        {'tx': 'Transaction/', 'addr': 'Address/'}),
-    'Blockchain.info': ('https://blockchain.info/',
-                        {'tx': 'tx/', 'addr': 'address/'}),
-    'blockchainbdgpzk.onion': ('https://blockchainbdgpzk.onion/',
-                        {'tx': 'tx/', 'addr': 'address/'}),
-    'Blockr.io': ('https://btc.blockr.io/',
-                        {'tx': 'tx/info/', 'addr': 'address/info/'}),
-    'Blocktrail.com': ('https://www.blocktrail.com/BTC/',
-                        {'tx': 'tx/', 'addr': 'address/'}),
-    'BTC.com': ('https://chain.btc.com/',
-                        {'tx': 'tx/', 'addr': 'address/'}),
-    'Chain.so': ('https://www.chain.so/',
-                        {'tx': 'tx/BTC/', 'addr': 'address/BTC/'}),
-    'Insight.is': ('https://insight.bitpay.com/',
-                        {'tx': 'tx/', 'addr': 'address/'}),
-    'TradeBlock.com': ('https://tradeblock.com/blockchain/',
-                        {'tx': 'tx/', 'addr': 'address/'}),
-    'BlockCypher.com': ('https://live.blockcypher.com/btc/',
-                        {'tx': 'tx/', 'addr': 'address/'}),
-    'Blockchair.com': ('https://blockchair.com/bitcoin/',
-                        {'tx': 'transaction/', 'addr': 'address/'}),
-    'blockonomics.co': ('https://www.blockonomics.co/',
-                        {'tx': 'api/tx?txid=', 'addr': '#/search?q='}),
-    'system default': ('blockchain:/',
-                        {'tx': 'tx/', 'addr': 'address/'}),
-}
-
-testnet_block_explorers = {
-    'Blocktrail.com': ('https://www.blocktrail.com/tBTC/',
-                       {'tx': 'tx/', 'addr': 'address/'}),
-    'system default': ('blockchain://000000000933ea01ad0ee984209779baaec3ced90fa3f408719526f8d77f4943/',
-                       {'tx': 'tx/', 'addr': 'address/'}),
->>>>>>> 4d21fcb8
+
 }
 
 def block_explorer_info():
@@ -569,15 +526,8 @@
     kind_str = be_tuple[1].get(kind)
     if not kind_str:
         return
-<<<<<<< HEAD
-    #url_parts = [be_tuple[0], kind_str, item]
-    uri = kind_str + '?' + kind_str + '=' + item 
-    url_parts = [be_tuple[0], uri]  
-    return "/".join(url_parts)
-=======
     url_parts = [be_tuple[0], kind_str, item]
     return ''.join(url_parts)
->>>>>>> 4d21fcb8
 
 # URL decode
 #_ud = re.compile('%([0-9a-hA-H]{2})', re.MULTILINE)
