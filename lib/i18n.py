#!/usr/bin/env python
#
# Electrum - lightweight Bitcoin client
# Copyright (C) 2012 thomasv@gitorious
#
# Permission is hereby granted, free of charge, to any person
# obtaining a copy of this software and associated documentation files
# (the "Software"), to deal in the Software without restriction,
# including without limitation the rights to use, copy, modify, merge,
# publish, distribute, sublicense, and/or sell copies of the Software,
# and to permit persons to whom the Software is furnished to do so,
# subject to the following conditions:
#
# The above copyright notice and this permission notice shall be
# included in all copies or substantial portions of the Software.
#
# THE SOFTWARE IS PROVIDED "AS IS", WITHOUT WARRANTY OF ANY KIND,
# EXPRESS OR IMPLIED, INCLUDING BUT NOT LIMITED TO THE WARRANTIES OF
# MERCHANTABILITY, FITNESS FOR A PARTICULAR PURPOSE AND
# NONINFRINGEMENT. IN NO EVENT SHALL THE AUTHORS OR COPYRIGHT HOLDERS
# BE LIABLE FOR ANY CLAIM, DAMAGES OR OTHER LIABILITY, WHETHER IN AN
# ACTION OF CONTRACT, TORT OR OTHERWISE, ARISING FROM, OUT OF OR IN
# CONNECTION WITH THE SOFTWARE OR THE USE OR OTHER DEALINGS IN THE
# SOFTWARE.
import os

import gettext

LOCALE_DIR = os.path.join(os.path.dirname(__file__), 'locale')
<<<<<<< HEAD
language = gettext.translation('electrumfair', LOCALE_DIR, fallback = True)
=======
language = gettext.translation('electrum', LOCALE_DIR, fallback=True)

>>>>>>> 26fcb1d3

def _(x):
    global language
    return language.gettext(x)


def set_language(x):
    global language
<<<<<<< HEAD
    if x: language = gettext.translation('electrumfair', LOCALE_DIR, fallback = True, languages=[x])
=======
    if x:
        language = gettext.translation('electrum', LOCALE_DIR, fallback=True, languages=[x])
>>>>>>> 26fcb1d3


languages = {
    '': _('Default'),
    'ar_SA': _('Arabic'),
    'bg_BG': _('Bulgarian'),
    'cs_CZ': _('Czech'),
    'da_DK': _('Danish'),
    'de_DE': _('German'),
    'el_GR': _('Greek'),
    'eo_UY': _('Esperanto'),
    'en_UK': _('English'),
    'es_ES': _('Spanish'),
    'fa_IR': _('Persian'),
    'fr_FR': _('French'),
    'hu_HU': _('Hungarian'),
    'hy_AM': _('Armenian'),
    'id_ID': _('Indonesian'),
    'it_IT': _('Italian'),
    'ja_JP': _('Japanese'),
    'ky_KG': _('Kyrgyz'),
    'lv_LV': _('Latvian'),
    'nb_NO': _('Norwegian Bokmal'),
    'nl_NL': _('Dutch'),
    'pl_PL': _('Polish'),
    'pt_BR': _('Brasilian'),
    'pt_PT': _('Portuguese'),
    'ro_RO': _('Romanian'),
    'ru_RU': _('Russian'),
    'sk_SK': _('Slovak'),
    'sl_SI': _('Slovenian'),
    'sv_SE': _('Swedish'),
    'ta_IN': _('Tamil'),
    'th_TH': _('Thai'),
    'tr_TR': _('Turkish'),
    'uk_UA': _('Ukrainian'),
    'vi_VN': _('Vietnamese'),
    'zh_CN': _('Chinese Simplified'),
    'zh_TW': _('Chinese Traditional')
}<|MERGE_RESOLUTION|>--- conflicted
+++ resolved
@@ -27,12 +27,7 @@
 import gettext
 
 LOCALE_DIR = os.path.join(os.path.dirname(__file__), 'locale')
-<<<<<<< HEAD
 language = gettext.translation('electrumfair', LOCALE_DIR, fallback = True)
-=======
-language = gettext.translation('electrum', LOCALE_DIR, fallback=True)
-
->>>>>>> 26fcb1d3
 
 def _(x):
     global language
@@ -41,13 +36,7 @@
 
 def set_language(x):
     global language
-<<<<<<< HEAD
     if x: language = gettext.translation('electrumfair', LOCALE_DIR, fallback = True, languages=[x])
-=======
-    if x:
-        language = gettext.translation('electrum', LOCALE_DIR, fallback=True, languages=[x])
->>>>>>> 26fcb1d3
-
 
 languages = {
     '': _('Default'),
