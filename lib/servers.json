{
    "electrum.faircoin.world": {
        "pruning": "-",
        "s": "51812",
        "t": "51811",
        "version": "1.1"
    },
    "electrumfair.punto0.org": {
        "pruning": "-",
<<<<<<< HEAD
        "s": "51812",
        "t": "51811",
        "version": "1.1"
=======
        "t": "50001",
        "version": "1.2"
    },
    "74.222.1.20": {
        "pruning": "-",
        "s": "50002",
        "t": "50001",
        "version": "1.2"
    },
    "88.198.43.231": {
        "pruning": "-",
        "s": "50002",
        "t": "50001",
        "version": "1.2"
    },
    "E-X.not.fyi": {
        "pruning": "-",
        "s": "50002",
        "t": "50001",
        "version": "1.2"
    },
    "VPS.hsmiths.com": {
        "pruning": "-",
        "s": "50002",
        "t": "50001",
        "version": "1.2"
    },
    "arihancckjge66iv.onion": {
        "pruning": "-",
        "s": "50002",
        "t": "50001",
        "version": "1.2"
    },
    "aspinall.io": {
        "pruning": "-",
        "s": "50002",
        "version": "1.2"
    },
    "bauerjda5hnedjam.onion": {
        "pruning": "-",
        "s": "50002",
        "t": "50001",
        "version": "1.2"
    },
    "bauerjhejlv6di7s.onion": {
        "pruning": "-",
        "s": "50002",
        "t": "50001",
        "version": "1.2"
    },
    "btc.asis.io": {
        "pruning": "-",
        "s": "50002",
        "t": "50001",
        "version": "1.2"
    },
    "btc.cihar.com": {
        "pruning": "-",
        "s": "50002",
        "t": "50001",
        "version": "1.2"
    },
    "btc.smsys.me": {
        "pruning": "-",
        "s": "995",
        "version": "1.2"
    },
    "daedalus.bauerj.eu": {
        "pruning": "-",
        "s": "50002",
        "t": "50001",
        "version": "1.2"
    },
    "de.hamster.science": {
        "pruning": "-",
        "s": "50002",
        "t": "50001",
        "version": "1.2"
    },
    "e.keff.org": {
        "pruning": "-",
        "s": "50002",
        "t": "50001",
        "version": "1.2"
    },
    "elec.luggs.co": {
        "pruning": "-",
        "s": "443",
        "version": "1.2"
    },
    "electrum-server.ninja": {
        "pruning": "-",
        "s": "50002",
        "t": "50001",
        "version": "1.2"
    },
    "electrum.achow101.com": {
        "pruning": "-",
        "s": "50002",
        "t": "50001",
        "version": "1.2"
    },
    "electrum.cutie.ga": {
        "pruning": "-",
        "s": "50002",
        "t": "50001",
        "version": "1.2"
    },
    "electrum.hsmiths.com": {
        "pruning": "-",
        "s": "50002",
        "t": "50001",
        "version": "1.2"
    },
    "electrum.leblancnet.us": {
        "pruning": "-",
        "s": "50002",
        "t": "50001",
        "version": "1.2"
    },
    "electrum.meltingice.net": {
        "pruning": "-",
        "s": "50002",
        "t": "50001",
        "version": "1.2"
    },
    "electrum.nute.net": {
        "pruning": "-",
        "s": "50002",
        "version": "1.2"
    },
    "electrum.poorcoding.com": {
        "pruning": "-",
        "s": "50002",
        "t": "50001",
        "version": "1.2"
    },
    "electrum.qtornado.com": {
        "pruning": "-",
        "s": "50002",
        "t": "50001",
        "version": "1.2"
    },
    "electrum.vom-stausee.de": {
        "pruning": "-",
        "s": "50002",
        "t": "50001",
        "version": "1.2"
    },
    "electrum0.snel.it": {
        "pruning": "-",
        "s": "50002",
        "t": "50001",
        "version": "1.2"
    },
    "electrumx-core.1209k.com": {
        "pruning": "-",
        "s": "50002",
        "t": "50001",
        "version": "1.2"
    },
    "electrumx.bot.nu": {
        "pruning": "-",
        "s": "50002",
        "t": "50001",
        "version": "1.2"
    },
    "electrumx.nmdps.net": {
        "pruning": "-",
        "s": "50002",
        "t": "50001",
        "version": "1.2"
    },
    "electrumx.westeurope.cloudapp.azure.com": {
        "pruning": "-",
        "s": "50002",
        "t": "50001",
        "version": "1.2"
    },
    "electrumxhqdsmlu.onion": {
        "pruning": "-",
        "t": "50001",
        "version": "1.2"
    },
    "elx2018.mooo.com": {
        "pruning": "-",
        "s": "50002",
        "t": "50001",
        "version": "1.2"
    },
    "helicarrier.bauerj.eu": {
        "pruning": "-",
        "s": "50002",
        "t": "50001",
        "version": "1.2"
    },
    "hsmiths4fyqlw5xw.onion": {
        "pruning": "-",
        "s": "50002",
        "t": "50001",
        "version": "1.2"
    },
    "hsmiths5mjk6uijs.onion": {
        "pruning": "-",
        "s": "50002",
        "t": "50001",
        "version": "1.2"
    },
    "j5jfrdthqt5g25xz.onion": {
        "pruning": "-",
        "s": "50002",
        "t": "50001",
        "version": "1.2"
    },
    "kirsche.emzy.de": {
        "pruning": "-",
        "s": "50002",
        "t": "50001",
        "version": "1.2"
    },
    "luggscoqbymhvnkp.onion": {
        "pruning": "-",
        "t": "80",
        "version": "1.2"
    },
    "ndnd.selfhost.eu": {
        "pruning": "-",
        "s": "50002",
        "t": "50001",
        "version": "1.2"
    },
    "ndndword5lpb7eex.onion": {
        "pruning": "-",
        "t": "50001",
        "version": "1.2"
    },
    "node.arihanc.com": {
        "pruning": "-",
        "s": "50002",
        "t": "50001",
        "version": "1.2"
    },
    "node.erratic.space": {
        "pruning": "-",
        "s": "50002",
        "t": "50001",
        "version": "1.2"
    },
    "ozahtqwp25chjdjd.onion": {
        "pruning": "-",
        "s": "50002",
        "t": "50001",
        "version": "1.2"
    },
    "qtornadoklbgdyww.onion": {
        "pruning": "-",
        "s": "50002",
        "t": "50001",
        "version": "1.2"
    },
    "rbx.curalle.ovh": {
        "pruning": "-",
        "s": "50002",
        "version": "1.2"
    },
    "ruuxwv74pjxms3ws.onion": {
        "pruning": "-",
        "s": "10042",
        "t": "50001",
        "version": "1.2"
    },
    "s7clinmo4cazmhul.onion": {
        "pruning": "-",
        "t": "50001",
        "version": "1.2"
    },
    "songbird.bauerj.eu": {
        "pruning": "-",
        "s": "50002",
        "t": "50001",
        "version": "1.2"
    },
    "spv.48.org": {
        "pruning": "-",
        "s": "50002",
        "t": "50003",
        "version": "1.2"
    },
    "tardis.bauerj.eu": {
        "pruning": "-",
        "s": "50002",
        "t": "50001",
        "version": "1.2"
>>>>>>> 26fcb1d3
    }
}<|MERGE_RESOLUTION|>--- conflicted
+++ resolved
@@ -7,304 +7,8 @@
     },
     "electrumfair.punto0.org": {
         "pruning": "-",
-<<<<<<< HEAD
         "s": "51812",
         "t": "51811",
-        "version": "1.1"
-=======
-        "t": "50001",
         "version": "1.2"
-    },
-    "74.222.1.20": {
-        "pruning": "-",
-        "s": "50002",
-        "t": "50001",
-        "version": "1.2"
-    },
-    "88.198.43.231": {
-        "pruning": "-",
-        "s": "50002",
-        "t": "50001",
-        "version": "1.2"
-    },
-    "E-X.not.fyi": {
-        "pruning": "-",
-        "s": "50002",
-        "t": "50001",
-        "version": "1.2"
-    },
-    "VPS.hsmiths.com": {
-        "pruning": "-",
-        "s": "50002",
-        "t": "50001",
-        "version": "1.2"
-    },
-    "arihancckjge66iv.onion": {
-        "pruning": "-",
-        "s": "50002",
-        "t": "50001",
-        "version": "1.2"
-    },
-    "aspinall.io": {
-        "pruning": "-",
-        "s": "50002",
-        "version": "1.2"
-    },
-    "bauerjda5hnedjam.onion": {
-        "pruning": "-",
-        "s": "50002",
-        "t": "50001",
-        "version": "1.2"
-    },
-    "bauerjhejlv6di7s.onion": {
-        "pruning": "-",
-        "s": "50002",
-        "t": "50001",
-        "version": "1.2"
-    },
-    "btc.asis.io": {
-        "pruning": "-",
-        "s": "50002",
-        "t": "50001",
-        "version": "1.2"
-    },
-    "btc.cihar.com": {
-        "pruning": "-",
-        "s": "50002",
-        "t": "50001",
-        "version": "1.2"
-    },
-    "btc.smsys.me": {
-        "pruning": "-",
-        "s": "995",
-        "version": "1.2"
-    },
-    "daedalus.bauerj.eu": {
-        "pruning": "-",
-        "s": "50002",
-        "t": "50001",
-        "version": "1.2"
-    },
-    "de.hamster.science": {
-        "pruning": "-",
-        "s": "50002",
-        "t": "50001",
-        "version": "1.2"
-    },
-    "e.keff.org": {
-        "pruning": "-",
-        "s": "50002",
-        "t": "50001",
-        "version": "1.2"
-    },
-    "elec.luggs.co": {
-        "pruning": "-",
-        "s": "443",
-        "version": "1.2"
-    },
-    "electrum-server.ninja": {
-        "pruning": "-",
-        "s": "50002",
-        "t": "50001",
-        "version": "1.2"
-    },
-    "electrum.achow101.com": {
-        "pruning": "-",
-        "s": "50002",
-        "t": "50001",
-        "version": "1.2"
-    },
-    "electrum.cutie.ga": {
-        "pruning": "-",
-        "s": "50002",
-        "t": "50001",
-        "version": "1.2"
-    },
-    "electrum.hsmiths.com": {
-        "pruning": "-",
-        "s": "50002",
-        "t": "50001",
-        "version": "1.2"
-    },
-    "electrum.leblancnet.us": {
-        "pruning": "-",
-        "s": "50002",
-        "t": "50001",
-        "version": "1.2"
-    },
-    "electrum.meltingice.net": {
-        "pruning": "-",
-        "s": "50002",
-        "t": "50001",
-        "version": "1.2"
-    },
-    "electrum.nute.net": {
-        "pruning": "-",
-        "s": "50002",
-        "version": "1.2"
-    },
-    "electrum.poorcoding.com": {
-        "pruning": "-",
-        "s": "50002",
-        "t": "50001",
-        "version": "1.2"
-    },
-    "electrum.qtornado.com": {
-        "pruning": "-",
-        "s": "50002",
-        "t": "50001",
-        "version": "1.2"
-    },
-    "electrum.vom-stausee.de": {
-        "pruning": "-",
-        "s": "50002",
-        "t": "50001",
-        "version": "1.2"
-    },
-    "electrum0.snel.it": {
-        "pruning": "-",
-        "s": "50002",
-        "t": "50001",
-        "version": "1.2"
-    },
-    "electrumx-core.1209k.com": {
-        "pruning": "-",
-        "s": "50002",
-        "t": "50001",
-        "version": "1.2"
-    },
-    "electrumx.bot.nu": {
-        "pruning": "-",
-        "s": "50002",
-        "t": "50001",
-        "version": "1.2"
-    },
-    "electrumx.nmdps.net": {
-        "pruning": "-",
-        "s": "50002",
-        "t": "50001",
-        "version": "1.2"
-    },
-    "electrumx.westeurope.cloudapp.azure.com": {
-        "pruning": "-",
-        "s": "50002",
-        "t": "50001",
-        "version": "1.2"
-    },
-    "electrumxhqdsmlu.onion": {
-        "pruning": "-",
-        "t": "50001",
-        "version": "1.2"
-    },
-    "elx2018.mooo.com": {
-        "pruning": "-",
-        "s": "50002",
-        "t": "50001",
-        "version": "1.2"
-    },
-    "helicarrier.bauerj.eu": {
-        "pruning": "-",
-        "s": "50002",
-        "t": "50001",
-        "version": "1.2"
-    },
-    "hsmiths4fyqlw5xw.onion": {
-        "pruning": "-",
-        "s": "50002",
-        "t": "50001",
-        "version": "1.2"
-    },
-    "hsmiths5mjk6uijs.onion": {
-        "pruning": "-",
-        "s": "50002",
-        "t": "50001",
-        "version": "1.2"
-    },
-    "j5jfrdthqt5g25xz.onion": {
-        "pruning": "-",
-        "s": "50002",
-        "t": "50001",
-        "version": "1.2"
-    },
-    "kirsche.emzy.de": {
-        "pruning": "-",
-        "s": "50002",
-        "t": "50001",
-        "version": "1.2"
-    },
-    "luggscoqbymhvnkp.onion": {
-        "pruning": "-",
-        "t": "80",
-        "version": "1.2"
-    },
-    "ndnd.selfhost.eu": {
-        "pruning": "-",
-        "s": "50002",
-        "t": "50001",
-        "version": "1.2"
-    },
-    "ndndword5lpb7eex.onion": {
-        "pruning": "-",
-        "t": "50001",
-        "version": "1.2"
-    },
-    "node.arihanc.com": {
-        "pruning": "-",
-        "s": "50002",
-        "t": "50001",
-        "version": "1.2"
-    },
-    "node.erratic.space": {
-        "pruning": "-",
-        "s": "50002",
-        "t": "50001",
-        "version": "1.2"
-    },
-    "ozahtqwp25chjdjd.onion": {
-        "pruning": "-",
-        "s": "50002",
-        "t": "50001",
-        "version": "1.2"
-    },
-    "qtornadoklbgdyww.onion": {
-        "pruning": "-",
-        "s": "50002",
-        "t": "50001",
-        "version": "1.2"
-    },
-    "rbx.curalle.ovh": {
-        "pruning": "-",
-        "s": "50002",
-        "version": "1.2"
-    },
-    "ruuxwv74pjxms3ws.onion": {
-        "pruning": "-",
-        "s": "10042",
-        "t": "50001",
-        "version": "1.2"
-    },
-    "s7clinmo4cazmhul.onion": {
-        "pruning": "-",
-        "t": "50001",
-        "version": "1.2"
-    },
-    "songbird.bauerj.eu": {
-        "pruning": "-",
-        "s": "50002",
-        "t": "50001",
-        "version": "1.2"
-    },
-    "spv.48.org": {
-        "pruning": "-",
-        "s": "50002",
-        "t": "50003",
-        "version": "1.2"
-    },
-    "tardis.bauerj.eu": {
-        "pruning": "-",
-        "s": "50002",
-        "t": "50001",
-        "version": "1.2"
->>>>>>> 26fcb1d3
     }
 }