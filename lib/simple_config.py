--- conflicted
+++ resolved
@@ -285,29 +285,11 @@
     @impose_hard_limits_on_fee
     def eta_to_fee(self, slider_pos) -> Union[int, None]:
         """Returns fee in sat/kbyte."""
-<<<<<<< HEAD
-        #if i < 4:
-        #    j = FEE_ETA_TARGETS[i]
-        #    fee = self.fee_estimates.get(j)
-        #else:
-        #    assert i == 4
-        #    fee = self.fee_estimates.get(2)
-        #    if fee is not None:
-        #        fee += fee/2
-        return self.fee_estimates(1)
-=======
-        slider_pos = max(slider_pos, 0)
-        slider_pos = min(slider_pos, len(FEE_ETA_TARGETS))
-        if slider_pos < len(FEE_ETA_TARGETS):
-            target_blocks = FEE_ETA_TARGETS[slider_pos]
-            fee = self.fee_estimates.get(target_blocks)
-        else:
-            fee = self.fee_estimates.get(2)
-            if fee is not None:
-                fee += fee/2
-                fee = int(fee)
+        fee = self.fee_estimates.get(1)
+        if fee is not None:
+            fee += fee/2
+            fee = int(fee)
         return fee
->>>>>>> 26fcb1d3
 
     def fee_to_depth(self, target_fee):
         depth = 0
