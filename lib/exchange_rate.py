--- conflicted
+++ resolved
@@ -114,205 +114,17 @@
         rates = self.get_rates('')
         return sorted([str(a) for (a, b) in rates.items() if b is not None and len(a)==3])
 
-<<<<<<< HEAD
 
 class ChainFaircoin(ExchangeBase):
-=======
-class BitcoinAverage(ExchangeBase):
-
-    def get_rates(self, ccy):
-        json = self.get_json('apiv2.bitcoinaverage.com', '/indices/global/ticker/short')
-        return dict([(r.replace("BTC", ""), Decimal(json[r]['last']))
-                     for r in json if r != 'timestamp'])
-
-    def history_ccys(self):
-        return ['AUD', 'BRL', 'CAD', 'CHF', 'CNY', 'EUR', 'GBP', 'IDR', 'ILS',
-                'MXN', 'NOK', 'NZD', 'PLN', 'RON', 'RUB', 'SEK', 'SGD', 'USD',
-                'ZAR']
-
-    def request_history(self, ccy):
-        history = self.get_csv('apiv2.bitcoinaverage.com',
-                               "/indices/global/history/BTC%s?period=alltime&format=csv" % ccy)
-        return dict([(h['DateTime'][:10], h['Average'])
-                     for h in history])
-
-
-class Bitcointoyou(ExchangeBase):
-
-    def get_rates(self, ccy):
-        json = self.get_json('bitcointoyou.com', "/API/ticker.aspx")
-        return {'BRL': Decimal(json['ticker']['last'])}
-
-    def history_ccys(self):
-        return ['BRL']
-
-
-class BitcoinVenezuela(ExchangeBase):
-
-    def get_rates(self, ccy):
-        json = self.get_json('api.bitcoinvenezuela.com', '/')
-        rates = [(r, json['BTC'][r]) for r in json['BTC']
-                 if json['BTC'][r] is not None]  # Giving NULL for LTC
-        return dict(rates)
-
-    def history_ccys(self):
-        return ['ARS', 'EUR', 'USD', 'VEF']
-
-    def request_history(self, ccy):
-        return self.get_json('api.bitcoinvenezuela.com',
-                             "/historical/index.php?coin=BTC")[ccy +'_BTC']
-
-
-class Bitbank(ExchangeBase):
-
-    def get_rates(self, ccy):
-        json = self.get_json('public.bitbank.cc', '/btc_jpy/ticker')
-        return {'JPY': Decimal(json['data']['last'])}
-
-
-class BitFlyer(ExchangeBase):
-
-    def get_rates(self, ccy):
-        json = self.get_json('bitflyer.jp', '/api/echo/price')
-        return {'JPY': Decimal(json['mid'])}
-
-
-class Bitmarket(ExchangeBase):
-
-    def get_rates(self, ccy):
-        json = self.get_json('www.bitmarket.pl', '/json/BTCPLN/ticker.json')
-        return {'PLN': Decimal(json['last'])}
-
-
-class BitPay(ExchangeBase):
-
-    def get_rates(self, ccy):
-        json = self.get_json('bitpay.com', '/api/rates')
-        return dict([(r['code'], Decimal(r['rate'])) for r in json])
-
-
-class Bitso(ExchangeBase):
-
-    def get_rates(self, ccy):
-        json = self.get_json('api.bitso.com', '/v2/ticker')
-        return {'MXN': Decimal(json['last'])}
-
-
-class BitStamp(ExchangeBase):
-
-    def get_rates(self, ccy):
-        json = self.get_json('www.bitstamp.net', '/api/ticker/')
-        return {'USD': Decimal(json['last'])}
-
-
-class Bitvalor(ExchangeBase):
-
->>>>>>> 26fcb1d3
     def get_rates(self,ccy):
         json = self.get_json('chain.fair-coin.org', '/download/ticker')
         return dict([(r, Decimal(json[r]['last'])) for r in json])
 
 class GetFaircoin(ExchangeBase):
     def get_rates(self,ccy):
-<<<<<<< HEAD
         json = self.get_json('getfaircoin.net', '/api/ticker')
         return dict([(r, Decimal(json[r]['last'])) for r in json])
-=======
-        json = self.get_json('api.bitvalor.com', '/v1/ticker.json')
-        return {'BRL': Decimal(json['ticker_1h']['exchanges']['FOX']['last'])}
-
-
-class itBit(ExchangeBase):
-
-    def get_rates(self, ccy):
-        ccys = ['USD', 'EUR', 'SGD']
-        json = self.get_json('api.itbit.com', '/v1/markets/XBT%s/ticker' % ccy)
-        result = dict.fromkeys(ccys)
-        if ccy in ccys:
-            result[ccy] = Decimal(json['lastPrice'])
-        return result
-
-
-class Kraken(ExchangeBase):
-
-    def get_rates(self, ccy):
-        ccys = ['EUR', 'USD', 'CAD', 'GBP', 'JPY']
-        pairs = ['XBT%s' % c for c in ccys]
-        json = self.get_json('api.kraken.com',
-                             '/0/public/Ticker?pair=%s' % ','.join(pairs))
-        return dict((k[-3:], Decimal(float(v['c'][0])))
-                     for k, v in json['result'].items())
-
-
-class LocalBitcoins(ExchangeBase):
-
-    def get_rates(self, ccy):
-        json = self.get_json('localbitcoins.com',
-                             '/bitcoinaverage/ticker-all-currencies/')
-        return dict([(r, Decimal(json[r]['rates']['last'])) for r in json])
-
-
-class MercadoBitcoin(ExchangeBase):
-
-    def get_rates(self, ccy):
-        json = self.get_json('api.bitvalor.com', '/v1/ticker.json')
-        return {'BRL': Decimal(json['ticker_1h']['exchanges']['MBT']['last'])}
-
-
-class NegocieCoins(ExchangeBase):
-
-    def get_rates(self,ccy):
-        json = self.get_json('api.bitvalor.com', '/v1/ticker.json')
-        return {'BRL': Decimal(json['ticker_1h']['exchanges']['NEG']['last'])}
-
-class TheRockTrading(ExchangeBase):
-
-    def get_rates(self, ccy):
-        json = self.get_json('api.therocktrading.com', 
-                             '/v1/funds/BTCEUR/ticker')
-        return {'EUR': Decimal(json['last'])}
-
-class Unocoin(ExchangeBase):
-
-    def get_rates(self, ccy):
-        json = self.get_json('www.unocoin.com', 'trade?buy')
-        return {'INR': Decimal(json)}
-
-
-class WEX(ExchangeBase):
-
-    def get_rates(self, ccy):
-        json_eur = self.get_json('wex.nz', '/api/3/ticker/btc_eur')
-        json_rub = self.get_json('wex.nz', '/api/3/ticker/btc_rur')
-        json_usd = self.get_json('wex.nz', '/api/3/ticker/btc_usd')
-        return {'EUR': Decimal(json_eur['btc_eur']['last']),
-                'RUB': Decimal(json_rub['btc_rur']['last']),
-                'USD': Decimal(json_usd['btc_usd']['last'])}
-
-
-class Winkdex(ExchangeBase):
-
-    def get_rates(self, ccy):
-        json = self.get_json('winkdex.com', '/api/v0/price')
-        return {'USD': Decimal(json['price'] / 100.0)}
-
-    def history_ccys(self):
-        return ['USD']
-
-    def request_history(self, ccy):
-        json = self.get_json('winkdex.com',
-                             "/api/v0/series?start_time=1342915200")
-        history = json['series'][0]['results']
-        return dict([(h['timestamp'][:10], h['price'] / 100.0)
-                     for h in history])
-
-
-class Zaif(ExchangeBase):
-    def get_rates(self, ccy):
-        json = self.get_json('api.zaif.jp', '/api/1/last_price/btc_jpy')
-        return {'JPY': Decimal(json['last_price'])}
-
->>>>>>> 26fcb1d3
+
 
 def dictinvert(d):
     inv = {}
@@ -510,10 +322,6 @@
         return self.fiat_value(satoshis, self.history_rate(d_t))
 
     def timestamp_rate(self, timestamp):
-<<<<<<< HEAD
-        from electrumfair.util import timestamp_to_datetime
-=======
         from .util import timestamp_to_datetime
->>>>>>> 26fcb1d3
         date = timestamp_to_datetime(timestamp)
         return self.history_rate(date)