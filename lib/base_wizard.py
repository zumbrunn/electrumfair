--- conflicted
+++ resolved
@@ -148,16 +148,10 @@
 
     def import_addresses_or_keys(self):
         v = lambda x: keystore.is_address_list(x) or keystore.is_private_key_list(x)
-<<<<<<< HEAD
         title = _("Import FairCoin Addresses")
         message = _("Enter a list of FairCoin addresses (this will create a watching-only wallet), or a list of private keys.")
-        self.add_xpub_dialog(title=title, message=message, run_next=self.on_import, is_valid=v)
-=======
-        title = _("Import Bitcoin Addresses")
-        message = _("Enter a list of Bitcoin addresses (this will create a watching-only wallet), or a list of private keys.")
         self.add_xpub_dialog(title=title, message=message, run_next=self.on_import,
                              is_valid=v, allow_multi=True)
->>>>>>> 4d21fcb8
 
     def on_import(self, text):
         # create a temporary wallet and exploit that modifications
@@ -484,17 +478,10 @@
     def choose_seed_type(self):
         title = _('Choose Seed type')
         message = ' '.join([
-<<<<<<< HEAD
-            "The type of addresses used by your wallet will depend on your seed.",
-            "Segwit wallets use bech32 addresses, defined in BIP173.",
-            "Please note that websites and other wallets may not support these addresses yet.",
-            "Thus, you might want to keep using a non-segwit wallet in order to be able to receive FairCoins during the transition period."
-=======
             _("The type of addresses used by your wallet will depend on your seed."),
             _("Segwit wallets use bech32 addresses, defined in BIP173."),
             _("Please note that websites and other wallets may not support these addresses yet."),
-            _("Thus, you might want to keep using a non-segwit wallet in order to be able to receive bitcoins during the transition period.")
->>>>>>> 4d21fcb8
+            _("Thus, you might want to keep using a non-segwit wallet in order to be able to receive faircoins during the transition period.")
         ])
         choices = [
             ('create_standard_seed', _('Standard')),
