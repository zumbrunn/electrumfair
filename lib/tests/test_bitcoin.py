--- conflicted
+++ resolved
@@ -32,18 +32,6 @@
     sys.exit("Error: python-ecdsa does not seem to be installed. Try 'sudo pip install ecdsa'")
 
 
-<<<<<<< HEAD
-class Test_bitcoin(unittest.TestCase):
-
-    def test_signature_verfication(self):
-        point = ser_to_point("04ec775cffb203bf47ef358edf66231e5e4e6f247bdaa93ed789b5d3c7b8f384a93af927b62630afe039d4b159c339766207e7f47fbe92ee4bf21a893fdaf87eae".decode('hex'))
-        pubKey = ecdsa.VerifyingKey.from_public_point(point, ecdsa.SECP256k1)
-
-        sig = "304402206b9caba68425b04d6df0e74f520ba2b08b94fcb9064e02f4cf23c1597c9b71ee022042fca1e85dcfa79aa67f62de6361bd73449d159a9535aaaf00dc53e64d01f588".decode('hex')
-        blockHash = rev_hex("12878a98fcc0670c229252f59c1b2daac768b159911aba8f9e4f498c2a8b13d8").decode('hex')
-        pubKey.verify_digest(sig, blockHash, ecdsa.util.sigdecode_der)
-
-=======
 def needs_test_with_all_ecc_implementations(func):
     """Function decorator to run a unit test twice:
     once when libsecp256k1 is not available, once when it is.
@@ -107,7 +95,6 @@
 
     @needs_test_with_all_aes_implementations
     @needs_test_with_all_ecc_implementations
->>>>>>> 26fcb1d3
     def test_crypto(self):
         for message in [b"Chancellor on brink of second bailout for banks", b'\xff'*512]:
             self._do_test_crypto(message)
@@ -586,82 +573,6 @@
             'compressed': True,
             'addr_encoding': 'base58',
             'scripthash': 'c9aecd1fef8d661a42c560bf75c8163e337099800b8face5ca3d1393a30508a7'},
-<<<<<<< HEAD
-=======
-           {'priv': 'p2pkh:Kzj8VjwpZ99bQqVeUiRXrKuX9mLr1o6sWxFMCBJn1umC38BMiQTD',
-            'exported_privkey': 'p2pkh:Kzj8VjwpZ99bQqVeUiRXrKuX9mLr1o6sWxFMCBJn1umC38BMiQTD',
-            'pub': '0352d78b4b37e0f6d4e164423436f2925fa57817467178eca550a88f2821973c41',
-            'address': '1GXgZ5Qi6gmXTHVSpUPZLy4Ci2nbfb3ZNb',
-            'minikey': False,
-            'txin_type': 'p2pkh',
-            'compressed': True,
-            'addr_encoding': 'base58',
-            'scripthash': 'a9b2a76fc196c553b352186dfcca81fcf323a721cd8431328f8e9d54216818c1'},
-           {'priv': '5Hxn5C4SQuiV6e62A1MtZmbSeQyrLFhu5uYks62pU5VBUygK2KD',
-            'exported_privkey': 'p2pkh:5Hxn5C4SQuiV6e62A1MtZmbSeQyrLFhu5uYks62pU5VBUygK2KD',
-            'pub': '04e5fe91a20fac945845a5518450d23405ff3e3e1ce39827b47ee6d5db020a9075422d56a59195ada0035e4a52a238849f68e7a325ba5b2247013e0481c5c7cb3f',
-            'address': '1GPHVTY8UD9my6jyP4tb2TYJwUbDetyNC6',
-            'minikey': False,
-            'txin_type': 'p2pkh',
-            'compressed': False,
-            'addr_encoding': 'base58',
-            'scripthash': 'f5914651408417e1166f725a5829ff9576d0dbf05237055bf13abd2af7f79473'},
-           {'priv': 'p2pkh:5KhYQCe1xd5g2tqpmmGpUWDpDuTbA8vnpbiCNDwMPAx29WNQYfN',
-            'exported_privkey': 'p2pkh:5KhYQCe1xd5g2tqpmmGpUWDpDuTbA8vnpbiCNDwMPAx29WNQYfN',
-            'pub': '048f0431b0776e8210376c81280011c2b68be43194cb00bd47b7e9aa66284b713ce09556cde3fee606051a07613f3c159ef3953b8927c96ae3dae94a6ba4182e0e',
-            'address': '147kiRHHm9fqeMQSgqf4k35XzuWLP9fmmS',
-            'minikey': False,
-            'txin_type': 'p2pkh',
-            'compressed': False,
-            'addr_encoding': 'base58',
-            'scripthash': '6dd2e07ad2de9ba8eec4bbe8467eb53f8845acff0d9e6f5627391acc22ff62df'},
-           {'priv': 'LHJnnvRzsdrTX2j5QeWVsaBkabK7gfMNqNNqxnbBVRaJYfk24iJz',
-            'exported_privkey': 'p2wpkh-p2sh:Kz9XebiCXL2BZzhYJViiHDzn5iup1povWV8aqstzWU4sz1K5nVva',
-            'pub': '0279ad237ca0d812fb503ab86f25e15ebd5fa5dd95c193639a8a738dcd1acbad81',
-            'address': '3GeVJB3oKr7psgKR6BTXSxKtWUkfsHHhk7',
-            'minikey': False,
-            'txin_type': 'p2wpkh-p2sh',
-            'compressed': True,
-            'addr_encoding': 'base58',
-            'scripthash': 'd7b04e882fa6b13246829ac552a2b21461d9152eb00f0a6adb58457a3e63d7c5'},
-           {'priv': 'p2wpkh-p2sh:L3CZH1pm87X4bbE6mSGvZnAZ1KcFDRomBudUkrkBG7EZhDtBVXMW',
-            'exported_privkey': 'p2wpkh-p2sh:L3CZH1pm87X4bbE6mSGvZnAZ1KcFDRomBudUkrkBG7EZhDtBVXMW',
-            'pub': '0229da20a15b3363b2c28e3c5093c180b56c439df0b968a970366bb1f38435361e',
-            'address': '3C79goMwT7zSTjXnPoCg6VFGAnUpZAkyus',
-            'minikey': False,
-            'txin_type': 'p2wpkh-p2sh',
-            'compressed': True,
-            'addr_encoding': 'base58',
-            'scripthash': '714bf6bfe1083e69539f40d4c7a7dca85d187471b35642e55f20d7e866494cf7'},
-           {'priv': 'L8g5V8kFFeg2WbecahRSdobARbHz2w2STH9S8ePHVSY4fmia7Rsj',
-            'exported_privkey': 'p2wpkh:Kz6SuyPM5VktY5dr2d2YqdVgBA6LCWkiHqXJaC3BzxnMPSUuYzmF',
-            'pub': '03e9f948421aaa89415dc5f281a61b60dde12aae3181b3a76cd2d849b164fc6d0b',
-            'address': 'bc1qqmpt7u5e9hfznljta5gnvhyvfd2kdd0r90hwue',
-            'minikey': False,
-            'txin_type': 'p2wpkh',
-            'compressed': True,
-            'addr_encoding': 'bech32',
-            'scripthash': '1929acaaef3a208c715228e9f1ca0318e3a6b9394ab53c8d026137f847ecf97b'},
-           {'priv': 'p2wpkh:KyDWy5WbjLA58Zesh1o8m3pADGdJ3v33DKk4m7h8BD5zDKDmDFwo',
-            'exported_privkey': 'p2wpkh:KyDWy5WbjLA58Zesh1o8m3pADGdJ3v33DKk4m7h8BD5zDKDmDFwo',
-            'pub': '038c57657171c1f73e34d5b3971d05867d50221ad94980f7e87cbc2344425e6a1e',
-            'address': 'bc1qpakeeg4d9ydyjxd8paqrw4xy9htsg532xzxn50',
-            'minikey': False,
-            'txin_type': 'p2wpkh',
-            'compressed': True,
-            'addr_encoding': 'bech32',
-            'scripthash': '242f02adde84ebb2a7dd778b2f3a81b3826f111da4d8960d826d7a4b816cb261'},
-           # from http://bitscan.com/articles/security/spotlight-on-mini-private-keys
-           {'priv': 'SzavMBLoXU6kDrqtUVmffv',
-            'exported_privkey': 'p2pkh:5Kb8kLf9zgWQnogidDA76MzPL6TsZZY36hWXMssSzNydYXYB9KF',
-            'pub': '04588d202afcc1ee4ab5254c7847ec25b9a135bbda0f2bc69ee1a714749fd77dc9f88ff2a00d7e752d44cbe16e1ebcf0890b76ec7c78886109dee76ccfc8445424',
-            'address': '1CC3X2gu58d6wXUWMffpuzN9JAfTUWu4Kj',
-            'minikey': True,
-            'txin_type': 'p2pkh',
-            'compressed': False,  # this is actually ambiguous... issue #2748
-            'addr_encoding': 'base58',
-            'scripthash': '5b07ddfde826f5125ee823900749103cea37808038ecead5505a766a07c34445'},
->>>>>>> 26fcb1d3
     )
 
     @needs_test_with_all_ecc_implementations
