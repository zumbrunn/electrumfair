--- conflicted
+++ resolved
@@ -50,11 +50,7 @@
             find = imp.find_module('plugins')
             plugins = imp.load_module('electrumfair_plugins', *find)
         else:
-<<<<<<< HEAD
-            plugins = __import__('electrumfair_plugins')
-=======
-            import electrum_plugins as plugins
->>>>>>> 26fcb1d3
+            import electrumfair_plugins as plugins
         self.pkgpath = os.path.dirname(plugins.__file__)
         self.config = config
         self.hw_wallets = {}
