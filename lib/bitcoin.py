--- conflicted
+++ resolved
@@ -41,16 +41,10 @@
 NOLNET = False
 ADDRTYPE_P2PKH = 95
 ADDRTYPE_P2SH = 36
-<<<<<<< HEAD
 ADDRTYPE_P2WPKH = 6
 XPRV_HEADER = 0x0488ade4
 XPUB_HEADER = 0x0488b21e
-HEADERS_URL = "https://headers.faircoin.world/electrum_blockchain_headers"
-=======
-XPRV_HEADER = "0488ade4"
-XPUB_HEADER = "0488b21e"
 HEADERS_URL = "https://download.faircoin.world/electrum/blockchain_headers"
->>>>>>> 5ce98820
 
 def set_testnet():
     global ADDRTYPE_P2PKH, ADDRTYPE_P2SH, ADDRTYPE_P2WPKH
