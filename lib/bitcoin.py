--- conflicted
+++ resolved
@@ -38,81 +38,10 @@
 from . import segwit_addr
 from . import constants
 
-<<<<<<< HEAD
-def read_json_dict(filename):
-    path = os.path.join(os.path.dirname(__file__), filename)
-    try:
-        with open(path, 'r') as f:
-            r = json.loads(f.read())
-    except:
-        r = {}
-    return r
-
-
-
-
-# Version numbers for BIP32 extended keys
-# standard: xprv, xpub
-# segwit in p2sh: yprv, ypub
-# native segwit: zprv, zpub
-XPRV_HEADERS = {
-    'standard': 0x0488ade4,
-    'p2wpkh-p2sh': 0x049d7878,
-    'p2wsh-p2sh': 0x295b005,
-    'p2wpkh': 0x4b2430c,
-    'p2wsh': 0x2aa7a99
-}
-XPUB_HEADERS = {
-    'standard': 0x0488b21e,
-    'p2wpkh-p2sh': 0x049d7cb2,
-    'p2wsh-p2sh': 0x295b43f,
-    'p2wpkh': 0x4b24746,
-    'p2wsh': 0x2aa7ed3
-}
-
-
-class NetworkConstants:
-
-    @classmethod
-    def set_mainnet(cls):
-        cls.TESTNET = False
-        cls.WIF_PREFIX = 0xdf
-        cls.ADDRTYPE_P2PKH = 95
-        cls.ADDRTYPE_P2SH = 36
-        cls.SEGWIT_HRP = "bc"
-        cls.HEADERS_URL = "https://download.faircoin.world/electrum/blockchain_headers"
-        cls.GENESIS = "beed44fa5e96150d95d56ebd5d2625781825a9407a5215dd7eda723373a0a1d7"
-        cls.DEFAULT_PORTS = {'t': '51811', 's': '51812'}
-        cls.DEFAULT_SERVERS = read_json_dict('servers.json')
-
-    @classmethod
-    def set_testnet(cls):
-        cls.TESTNET = True
-        cls.WIF_PREFIX = 0xef
-        cls.ADDRTYPE_P2PKH = 111
-        cls.ADDRTYPE_P2SH = 196
-        cls.SEGWIT_HRP = "tb"
-        cls.HEADERS_URL = "https://download.faircoin.world/electrum/blockchain_headers_testnet"
-        cls.GENESIS = "42327d5edf3cbb75bb139ec78bd62e517f14d7cbad451e4778741b6b4c1dfbc6"
-        cls.DEFAULT_PORTS = {'t':'52811', 's':'52812'}
-        cls.DEFAULT_SERVERS = read_json_dict('servers_testnet.json')
-
-
-NetworkConstants.set_mainnet()
-
 ################################## transactions
 
-FEE_STEP = 1000000
-MAX_FEE_RATE = 10000000
-FEE_TARGETS = [25, 10, 5, 2]
-
-COINBASE_MATURITY = 10
-=======
-
-################################## transactions
-
 COINBASE_MATURITY = 100
->>>>>>> 4d21fcb8
+
 COIN = 100000000
 
 # supported types of transaction outputs
