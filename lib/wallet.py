--- conflicted
+++ resolved
@@ -189,16 +189,12 @@
         self.synchronizer = None
         self.verifier = None
 
-<<<<<<< HEAD
-        self.gap_limit_for_change  = storage.get('gap_limit_for_change', 20)
-=======
-        self.gap_limit_for_change = 6  # constant
+        self.gap_limit_for_change = 6 # constant
 
         # locks: if you need to take multiple ones, acquire them in the order they are defined here!
         self.lock = threading.RLock()
         self.transaction_lock = threading.RLock()
 
->>>>>>> 144cc172
         # saved fields
         self.use_change            = storage.get('use_change', True)
         self.multiple_change       = storage.get('multiple_change', False)
@@ -1208,11 +1204,7 @@
             _type, data, value = o
             if _type == TYPE_ADDRESS:
                 if not is_address(data):
-<<<<<<< HEAD
-                    raise BaseException("Invalid FairCoin address: {}".format(data))
-=======
-                    raise Exception("Invalid bitcoin address: {}".format(data))
->>>>>>> 144cc172
+                    raise Exception("Invalid FairCoin address: {}".format(data))
             if value == '!':
                 if i_max is not None:
                     raise Exception("More than one output set to spend max")
