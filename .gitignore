####-*.patch
*.pyc
*.swp
build/
dist/
*.egg/
/electrum.py
contrib/pyinstaller/
ElectrumFair.egg-info/
gui/qt/icons_rc.py
locale/
.devlocaltmp/
*_trial_temp
packages
env/
.tox/
.buildozer/
bin/
<<<<<<< HEAD
.project
.pydevproject
.settings/
=======
/app.fil
>>>>>>> 4d21fcb8

# tox files
.cache/
.coverage

# kivy atlas
gui/kivy/theming/light-0.png
gui/kivy/theming/light.atlas<|MERGE_RESOLUTION|>--- conflicted
+++ resolved
@@ -16,13 +16,7 @@
 .tox/
 .buildozer/
 bin/
-<<<<<<< HEAD
-.project
-.pydevproject
-.settings/
-=======
 /app.fil
->>>>>>> 4d21fcb8
 
 # tox files
 .cache/
