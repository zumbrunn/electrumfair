--- conflicted
+++ resolved
@@ -11,15 +11,10 @@
     <file>icons/digitalbitbox.png</file>
     <file>icons/digitalbitbox_unpaired.png</file>
     <file>icons/expired.png</file>
-<<<<<<< HEAD
     <file>icons/electrumfair_light_icon.png</file>
     <file>icons/electrumfair_dark_icon.png</file>
-=======
-    <file>icons/electrum_light_icon.png</file>
-    <file>icons/electrum_dark_icon.png</file>
     <file>icons/electrumb.png</file>
     <file>icons/eye1.png</file>
->>>>>>> 26fcb1d3
     <file>icons/file.png</file>
     <file>icons/info.png</file>
     <file>icons/keepkey.png</file>
