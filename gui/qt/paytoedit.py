--- conflicted
+++ resolved
@@ -26,15 +26,8 @@
 from PyQt5.QtGui import *
 import re
 from decimal import Decimal
-<<<<<<< HEAD
 from electrumfair import bitcoin
 from electrumfair.util import bfh
-=======
-
-from electrum import bitcoin
-from electrum.util import bfh
->>>>>>> 144cc172
-
 from .qrtextedit import ScanQRTextEdit
 from .completion_text_edit import CompletionTextEdit
 from . import util
