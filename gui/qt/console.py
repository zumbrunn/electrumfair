
# source: http://stackoverflow.com/questions/2758159/how-to-embed-a-python-interpreter-in-a-pyqt-widget

import sys, os, re
import traceback, platform
from PyQt5 import QtCore
from PyQt5 import QtGui
from PyQt5 import QtWidgets
<<<<<<< HEAD
from electrumfair import util
=======
from electrum import util
from electrum.i18n import _
>>>>>>> 26fcb1d3


if platform.system() == 'Windows':
    MONOSPACE_FONT = 'Lucida Console'
elif platform.system() == 'Darwin':
    MONOSPACE_FONT = 'Monaco'
else:
    MONOSPACE_FONT = 'monospace'


class OverlayLabel(QtWidgets.QLabel):
    STYLESHEET = '''
    QLabel, QLabel link {
        color: rgb(0, 0, 0);
        background-color: rgb(248, 240, 200);
        border: 1px solid;
        border-color: rgb(255, 114, 47);
        padding: 2px;
    }
    '''
    def __init__(self, text, parent):
        super().__init__(text, parent)
        self.setMinimumHeight(150)
        self.setGeometry(0, 0, self.width(), self.height())
        self.setStyleSheet(self.STYLESHEET)
        self.setMargin(0)
        parent.setHorizontalScrollBarPolicy(QtCore.Qt.ScrollBarAlwaysOff)
        self.setWordWrap(True)

    def mousePressEvent(self, e):
        self.hide()

    def on_resize(self, w):
        padding = 2  # px, from the stylesheet above
        self.setFixedWidth(w - padding)


class Console(QtWidgets.QPlainTextEdit):
    def __init__(self, prompt='>> ', startup_message='', parent=None):
        QtWidgets.QPlainTextEdit.__init__(self, parent)

        self.prompt = prompt
        self.history = []
        self.namespace = {}
        self.construct = []

        self.setGeometry(50, 75, 600, 400)
        self.setWordWrapMode(QtGui.QTextOption.WrapAnywhere)
        self.setUndoRedoEnabled(False)
        self.document().setDefaultFont(QtGui.QFont(MONOSPACE_FONT, 10, QtGui.QFont.Normal))
        self.showMessage(startup_message)

        self.updateNamespace({'run':self.run_script})
        self.set_json(False)

        warning_text = "<h1>{}</h1><br>{}<br><br>{}".format(
            _("Warning!"),
            _("Do not paste code here that you don't understand. Executing the wrong code could lead "
              "to your coins being irreversibly lost."),
            _("Click here to hide this message.")
        )
        self.messageOverlay = OverlayLabel(warning_text, self)

    def resizeEvent(self, e):
        self.messageOverlay.on_resize(self.width() - self.verticalScrollBar().width())


    def set_json(self, b):
        self.is_json = b

    def run_script(self, filename):
        with open(filename) as f:
            script = f.read()

        # eval is generally considered bad practice. use it wisely!
        result = eval(script, self.namespace, self.namespace)



    def updateNamespace(self, namespace):
        self.namespace.update(namespace)

    def showMessage(self, message):
        self.appendPlainText(message)
        self.newPrompt()

    def clear(self):
        self.setPlainText('')
        self.newPrompt()

    def newPrompt(self):
        if self.construct:
            prompt = '.' * len(self.prompt)
        else:
            prompt = self.prompt

        self.completions_pos = self.textCursor().position()
        self.completions_visible = False

        self.appendPlainText(prompt)
        self.moveCursor(QtGui.QTextCursor.End)

    def getCommand(self):
        doc = self.document()
        curr_line = doc.findBlockByLineNumber(doc.lineCount() - 1).text()
        curr_line = curr_line.rstrip()
        curr_line = curr_line[len(self.prompt):]
        return curr_line

    def setCommand(self, command):
        if self.getCommand() == command:
            return

        doc = self.document()
        curr_line = doc.findBlockByLineNumber(doc.lineCount() - 1).text()
        self.moveCursor(QtGui.QTextCursor.End)
        for i in range(len(curr_line) - len(self.prompt)):
            self.moveCursor(QtGui.QTextCursor.Left, QtGui.QTextCursor.KeepAnchor)

        self.textCursor().removeSelectedText()
        self.textCursor().insertText(command)
        self.moveCursor(QtGui.QTextCursor.End)

    def show_completions(self, completions):
        if self.completions_visible:
            self.hide_completions()

        c = self.textCursor()
        c.setPosition(self.completions_pos)

        completions = map(lambda x: x.split('.')[-1], completions)
        t = '\n' + ' '.join(completions)
        if len(t) > 500:
            t = t[:500] + '...'
        c.insertText(t)
        self.completions_end = c.position()

        self.moveCursor(QtGui.QTextCursor.End)
        self.completions_visible = True

    def hide_completions(self):
        if not self.completions_visible:
            return
        c = self.textCursor()
        c.setPosition(self.completions_pos)
        l = self.completions_end - self.completions_pos
        for x in range(l): c.deleteChar()

        self.moveCursor(QtGui.QTextCursor.End)
        self.completions_visible = False

    def getConstruct(self, command):
        if self.construct:
            prev_command = self.construct[-1]
            self.construct.append(command)
            if not prev_command and not command:
                ret_val = '\n'.join(self.construct)
                self.construct = []
                return ret_val
            else:
                return ''
        else:
            if command and command[-1] == (':'):
                self.construct.append(command)
                return ''
            else:
                return command

    def getHistory(self):
        return self.history

    def setHisory(self, history):
        self.history = history

    def addToHistory(self, command):
        if command[0:1] == ' ':
            return

        if command and (not self.history or self.history[-1] != command):
            self.history.append(command)
        self.history_index = len(self.history)

    def getPrevHistoryEntry(self):
        if self.history:
            self.history_index = max(0, self.history_index - 1)
            return self.history[self.history_index]
        return ''

    def getNextHistoryEntry(self):
        if self.history:
            hist_len = len(self.history)
            self.history_index = min(hist_len, self.history_index + 1)
            if self.history_index < hist_len:
                return self.history[self.history_index]
        return ''

    def getCursorPosition(self):
        c = self.textCursor()
        return c.position() - c.block().position() - len(self.prompt)

    def setCursorPosition(self, position):
        self.moveCursor(QtGui.QTextCursor.StartOfLine)
        for i in range(len(self.prompt) + position):
            self.moveCursor(QtGui.QTextCursor.Right)

    def register_command(self, c, func):
        methods = { c: func}
        self.updateNamespace(methods)


    def runCommand(self):
        command = self.getCommand()
        self.addToHistory(command)

        command = self.getConstruct(command)

        if command:
            tmp_stdout = sys.stdout

            class stdoutProxy():
                def __init__(self, write_func):
                    self.write_func = write_func
                    self.skip = False

                def flush(self):
                    pass

                def write(self, text):
                    if not self.skip:
                        stripped_text = text.rstrip('\n')
                        self.write_func(stripped_text)
                        QtCore.QCoreApplication.processEvents()
                    self.skip = not self.skip

            if type(self.namespace.get(command)) == type(lambda:None):
                self.appendPlainText("'{}' is a function. Type '{}()' to use it in the Python console."
                                     .format(command, command))
                self.newPrompt()
                return

            sys.stdout = stdoutProxy(self.appendPlainText)
            try:
                try:
                    # eval is generally considered bad practice. use it wisely!
                    result = eval(command, self.namespace, self.namespace)
                    if result != None:
                        if self.is_json:
                            util.print_msg(util.json_encode(result))
                        else:
                            self.appendPlainText(repr(result))
                except SyntaxError:
                    # exec is generally considered bad practice. use it wisely!
                    exec(command, self.namespace, self.namespace)
            except SystemExit:
                self.close()
            except BaseException:
                traceback_lines = traceback.format_exc().split('\n')
                # Remove traceback mentioning this file, and a linebreak
                for i in (3,2,1,-1):
                    traceback_lines.pop(i)
                self.appendPlainText('\n'.join(traceback_lines))
            sys.stdout = tmp_stdout
        self.newPrompt()
        self.set_json(False)


    def keyPressEvent(self, event):
        if event.key() == QtCore.Qt.Key_Tab:
            self.completions()
            return

        self.hide_completions()

        if event.key() in (QtCore.Qt.Key_Enter, QtCore.Qt.Key_Return):
            self.runCommand()
            return
        if event.key() == QtCore.Qt.Key_Home:
            self.setCursorPosition(0)
            return
        if event.key() == QtCore.Qt.Key_PageUp:
            return
        elif event.key() in (QtCore.Qt.Key_Left, QtCore.Qt.Key_Backspace):
            if self.getCursorPosition() == 0:
                return
        elif event.key() == QtCore.Qt.Key_Up:
            self.setCommand(self.getPrevHistoryEntry())
            return
        elif event.key() == QtCore.Qt.Key_Down:
            self.setCommand(self.getNextHistoryEntry())
            return
        elif event.key() == QtCore.Qt.Key_L and event.modifiers() == QtCore.Qt.ControlModifier:
            self.clear()

        super(Console, self).keyPressEvent(event)



    def completions(self):
        cmd = self.getCommand()
        lastword = re.split(' |\(|\)',cmd)[-1]
        beginning = cmd[0:-len(lastword)]

        path = lastword.split('.')
        ns = self.namespace.keys()

        if len(path) == 1:
            ns = ns
            prefix = ''
        else:
            obj = self.namespace.get(path[0])
            prefix = path[0] + '.'
            ns = dir(obj)


        completions = []
        for x in ns:
            if x[0] == '_':continue
            xx = prefix + x
            if xx.startswith(lastword):
                completions.append(xx)
        completions.sort()

        if not completions:
            self.hide_completions()
        elif len(completions) == 1:
            self.hide_completions()
            self.setCommand(beginning + completions[0])
        else:
            # find common prefix
            p = os.path.commonprefix(completions)
            if len(p)>len(lastword):
                self.hide_completions()
                self.setCommand(beginning + p)
            else:
                self.show_completions(completions)


welcome_message = '''
   ---------------------------------------------------------------
     Welcome to a primitive Python interpreter.
   ---------------------------------------------------------------
'''

if __name__ == '__main__':
    app = QtWidgets.QApplication(sys.argv)
    console = Console(startup_message=welcome_message)
    console.updateNamespace({'myVar1' : app, 'myVar2' : 1234})
    console.show()
    sys.exit(app.exec_())<|MERGE_RESOLUTION|>--- conflicted
+++ resolved
@@ -6,13 +6,8 @@
 from PyQt5 import QtCore
 from PyQt5 import QtGui
 from PyQt5 import QtWidgets
-<<<<<<< HEAD
 from electrumfair import util
-=======
-from electrum import util
-from electrum.i18n import _
->>>>>>> 26fcb1d3
-
+from electrumfair.i18n import _
 
 if platform.system() == 'Windows':
     MONOSPACE_FONT = 'Lucida Console'
