--- conflicted
+++ resolved
@@ -23,18 +23,10 @@
 # CONNECTION WITH THE SOFTWARE OR THE USE OR OTHER DEALINGS IN THE
 # SOFTWARE.
 
-<<<<<<< HEAD
 from electrumfair.i18n import _
 from electrumfair.mnemonic import Mnemonic
 import electrumfair.old_mnemonic
-=======
-from electrum.i18n import _
-from electrum.mnemonic import Mnemonic
-import electrum.old_mnemonic
-from electrum.plugins import run_hook
-
->>>>>>> 26fcb1d3
-
+from electrumfair.plugins import run_hook
 from .util import *
 from .qrtextedit import ShowQRTextEdit, ScanQRTextEdit
 from .completion_text_edit import CompletionTextEdit
