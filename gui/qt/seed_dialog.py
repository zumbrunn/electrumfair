--- conflicted
+++ resolved
@@ -23,16 +23,9 @@
 # CONNECTION WITH THE SOFTWARE OR THE USE OR OTHER DEALINGS IN THE
 # SOFTWARE.
 
-<<<<<<< HEAD
-from PyQt5.QtGui import *
-from PyQt5.QtCore import *
-from PyQt5.QtWidgets import *
 from electrumfair.i18n import _
-=======
-from electrum.i18n import _
-from electrum.mnemonic import Mnemonic
-import electrum.old_mnemonic
->>>>>>> 144cc172
+from electrumfair.mnemonic import Mnemonic
+import electrumfair.old_mnemonic
 
 from .util import *
 from .qrtextedit import ShowQRTextEdit, ScanQRTextEdit
