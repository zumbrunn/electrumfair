--- conflicted
+++ resolved
@@ -39,19 +39,19 @@
 from .exception_window import Exception_Hook
 from PyQt5.QtWidgets import *
 
-from electrum import keystore, simple_config
-from electrum.bitcoin import COIN, is_address, TYPE_ADDRESS
-from electrum import constants
-from electrum.plugins import run_hook
-from electrum.i18n import _
-from electrum.util import (format_time, format_satoshis, PrintError,
+from electrumfair import keystore, simple_config
+from electrumfair.bitcoin import COIN, is_address, TYPE_ADDRESS
+from electrumfair import constants
+from electrumfair.plugins import run_hook
+from electrumfair.i18n import _
+from electrumfair.util import (format_time, format_satoshis, PrintError,
                            format_satoshis_plain, NotEnoughFunds,
                            UserCancelled, NoDynamicFeeEstimates, profiler,
                            export_meta, import_meta, bh2u, bfh, InvalidPassword)
-from electrum import Transaction
-from electrum import util, bitcoin, commands, coinchooser
-from electrum import paymentrequest
-from electrum.wallet import Multisig_Wallet, AddTransactionException
+from electrumfair import Transaction
+from electrumfair import util, bitcoin, commands, coinchooser
+from electrumfair import paymentrequest
+from electrumfair.wallet import Multisig_Wallet, AddTransactionException
 
 from .amountedit import AmountEdit, BTCAmountEdit, MyLineEdit, FeerateEdit
 from .qrcodewidget import QRCodeWidget, QRDialog
@@ -80,7 +80,7 @@
             self.func()
 
 
-from electrum.paymentrequest import PR_PAID
+from electrumfair.paymentrequest import PR_PAID
 
 
 class ElectrumWindow(QMainWindow, MessageBoxMixin, PrintError):
@@ -373,11 +373,7 @@
             self.setGeometry(100, 100, 840, 400)
 
     def watching_only_changed(self):
-<<<<<<< HEAD
-        name = "ElectrumFair Testnet" if NetworkConstants.TESTNET else "ElectrumFair"
-=======
-        name = "Electrum Testnet" if constants.net.TESTNET else "Electrum"
->>>>>>> 4d21fcb8
+        name = "ElectrumFair Testnet" if constants.net.TESTNET else "ElectrumFair"
         title = '%s %s  -  %s' % (name, self.wallet.electrum_version,
                                         self.wallet.basename())
         extra = [self.wallet.storage.get('wallet_type', '?')]
@@ -543,11 +539,7 @@
 
         help_menu = menubar.addMenu(_("&Help"))
         help_menu.addAction(_("&About"), self.show_about)
-<<<<<<< HEAD
         help_menu.addAction(_("&Official website"), lambda: webbrowser.open("https://download.faircoin.world/"))
-=======
-        help_menu.addAction(_("&Official website"), lambda: webbrowser.open("https://electrum.org"))
->>>>>>> 4d21fcb8
         help_menu.addSeparator()
         help_menu.addAction(_("&Documentation"), lambda: webbrowser.open("http://docs.electrum.org/")).setShortcut(QKeySequence.HelpContents)
         help_menu.addAction(_("&Report Bug"), self.show_report_bug)
@@ -1188,21 +1180,11 @@
         hbox.addWidget(self.feerounding_icon, Qt.AlignLeft)
         hbox.addStretch(1)
 
-<<<<<<< HEAD
-        # grid.addWidget(self.fee_e_label, 5, 0)
-        # grid.addWidget(self.fee_slider, 5, 1) # Not needed in FC2 but still working in background updating the fee
-        grid.addWidget(self.fee_e, 5, 2)
-        grid.addWidget(self.rbf_checkbox, 5, 3)
-=======
-        vbox_feecontrol = QVBoxLayout()
-        vbox_feecontrol.addWidget(self.fee_adv_controls)
-        vbox_feecontrol.addWidget(self.fee_slider)
-
-        grid.addLayout(vbox_feecontrol, 5, 1, 1, -1)
-
-        if not self.config.get('show_fee', False):
-            self.fee_adv_controls.setVisible(False)
->>>>>>> 4d21fcb8
+        #vbox_feecontrol = QVBoxLayout()
+        #vbox_feecontrol.addWidget(self.fee_adv_controls)
+        #vbox_feecontrol.addWidget(self.fee_slider)
+
+        #grid.addLayout(vbox_feecontrol, 5, 1, 1, -1)
 
         self.preview_button = EnterButton(_("Preview"), self.do_preview)
         self.preview_button.setToolTip(_('Display the details of your transaction before signing it.'))
@@ -1969,7 +1951,7 @@
         self.send_button.setVisible(not self.wallet.is_watching_only())
 
     def change_password_dialog(self):
-        from electrum.storage import STO_EV_XPUB_PW
+        from electrumfair.storage import STO_EV_XPUB_PW
         if self.wallet.get_available_storage_encryption_version() == STO_EV_XPUB_PW:
             from .password_dialog import ChangePasswordDialogForHW
             d = ChangePasswordDialogForHW(self, self.wallet)
@@ -2159,11 +2141,7 @@
         address  = address.text().strip()
         message = message.toPlainText().strip()
         if not bitcoin.is_address(address):
-<<<<<<< HEAD
-            self.show_message('Invalid FairCoin address.')
-=======
-            self.show_message(_('Invalid Bitcoin address.'))
->>>>>>> 4d21fcb8
+            self.show_message(_('Invalid FairCoin address.'))
             return
         if self.wallet.is_watching_only():
             self.show_message(_('This is a watching-only wallet.'))
@@ -2191,11 +2169,7 @@
         address  = address.text().strip()
         message = message.toPlainText().strip().encode('utf-8')
         if not bitcoin.is_address(address):
-<<<<<<< HEAD
-            self.show_message('Invalid FairCoin address.')
-=======
-            self.show_message(_('Invalid Bitcoin address.'))
->>>>>>> 4d21fcb8
+            self.show_message(_('Invalid FairCoin address.'))
             return
         try:
             # This can throw on invalid base64
@@ -2318,7 +2292,7 @@
         return d.run()
 
     def tx_from_text(self, txt):
-        from electrum.transaction import tx_from_str
+        from electrumfair.transaction import tx_from_str
         try:
             tx = tx_from_str(txt)
             return Transaction(tx)
@@ -2327,7 +2301,7 @@
             return
 
     def read_tx_from_qrcode(self):
-        from electrum import qrscanner
+        from electrumfair import qrscanner
         try:
             data = qrscanner.scan_barcode(self.config.get_video_device())
         except BaseException as e:
@@ -2376,7 +2350,7 @@
             self.show_transaction(tx)
 
     def do_process_from_txid(self):
-        from electrum import transaction
+        from electrumfair import transaction
         txid, ok = QInputDialog.getText(self, _('Lookup transaction'), _('Transaction ID') + ':')
         if ok and txid:
             txid = str(txid).strip()
@@ -2551,7 +2525,7 @@
         address_e.textChanged.connect(on_address)
         if not d.exec_():
             return
-        from electrum.wallet import sweep_preparations
+        from electrumfair.wallet import sweep_preparations
         try:
             self.do_clear()
             coins, keypairs = sweep_preparations(get_pk(), self.network)
@@ -2624,7 +2598,7 @@
         lang_help = _('Select which language is used in the GUI (after restart).')
         lang_label = HelpLabel(_('Language') + ':', lang_help)
         lang_combo = QComboBox()
-        from electrum.i18n import languages
+        from electrumfair.i18n import languages
         lang_combo.addItems(list(languages.values()))
         try:
             index = languages.keys().index(self.config.get("language",''))
@@ -2790,7 +2764,7 @@
         block_ex_combo.currentIndexChanged.connect(on_be)
         gui_widgets.append((block_ex_label, block_ex_combo))
 
-        from electrum import qrscanner
+        from electrumfair import qrscanner
         system_cameras = qrscanner._find_system_cameras()
         qr_combo = QComboBox()
         qr_combo.addItem("Default","default")
