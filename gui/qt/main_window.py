#!/usr/bin/env python
#
# Electrum - lightweight Bitcoin client
# Copyright (C) 2012 thomasv@gitorious
#
# Permission is hereby granted, free of charge, to any person
# obtaining a copy of this software and associated documentation files
# (the "Software"), to deal in the Software without restriction,
# including without limitation the rights to use, copy, modify, merge,
# publish, distribute, sublicense, and/or sell copies of the Software,
# and to permit persons to whom the Software is furnished to do so,
# subject to the following conditions:
#
# The above copyright notice and this permission notice shall be
# included in all copies or substantial portions of the Software.
#
# THE SOFTWARE IS PROVIDED "AS IS", WITHOUT WARRANTY OF ANY KIND,
# EXPRESS OR IMPLIED, INCLUDING BUT NOT LIMITED TO THE WARRANTIES OF
# MERCHANTABILITY, FITNESS FOR A PARTICULAR PURPOSE AND
# NONINFRINGEMENT. IN NO EVENT SHALL THE AUTHORS OR COPYRIGHT HOLDERS
# BE LIABLE FOR ANY CLAIM, DAMAGES OR OTHER LIABILITY, WHETHER IN AN
# ACTION OF CONTRACT, TORT OR OTHERWISE, ARISING FROM, OUT OF OR IN
# CONNECTION WITH THE SOFTWARE OR THE USE OR OTHER DEALINGS IN THE
# SOFTWARE.
import sys, time, threading
import os, json, traceback
import shutil
import weakref
import webbrowser
import csv
from decimal import Decimal
import base64
from functools import partial

from PyQt5.QtGui import *
from PyQt5.QtCore import *
import PyQt5.QtCore as QtCore

from .exception_window import Exception_Hook
from PyQt5.QtWidgets import *

<<<<<<< HEAD
from electrumfair import keystore, simple_config
from electrumfair.bitcoin import COIN, is_address, TYPE_ADDRESS
from electrumfair import constants
from electrumfair.plugins import run_hook
from electrumfair.i18n import _
from electrumfair.util import (format_time, format_satoshis, PrintError,
                           format_satoshis_plain, NotEnoughFunds,
                           UserCancelled, NoDynamicFeeEstimates, profiler,
                           export_meta, import_meta, bh2u, bfh, InvalidPassword)
from electrumfair import Transaction
from electrumfair import util, bitcoin, commands, coinchooser
from electrumfair import paymentrequest
from electrumfair.wallet import Multisig_Wallet, AddTransactionException
=======
from electrum import keystore, simple_config, ecc
from electrum.bitcoin import COIN, is_address, TYPE_ADDRESS
from electrum import constants
from electrum.plugins import run_hook
from electrum.i18n import _
from electrum.util import (format_time, format_satoshis, format_fee_satoshis,
                           format_satoshis_plain, NotEnoughFunds, PrintError,
                           UserCancelled, NoDynamicFeeEstimates, profiler,
                           export_meta, import_meta, bh2u, bfh, InvalidPassword,
                           base_units, base_units_list, base_unit_name_to_decimal_point,
                           decimal_point_to_base_unit_name, quantize_feerate)
from electrum import Transaction
from electrum import util, bitcoin, commands, coinchooser
from electrum import paymentrequest
from electrum.wallet import Multisig_Wallet, AddTransactionException, CannotBumpFee
>>>>>>> 26fcb1d3

from .amountedit import AmountEdit, BTCAmountEdit, MyLineEdit, FeerateEdit
from .qrcodewidget import QRCodeWidget, QRDialog
from .qrtextedit import ShowQRTextEdit, ScanQRTextEdit
from .transaction_dialog import show_transaction
from .fee_slider import FeeSlider
from .util import *
from .installwizard import WIF_HELP_TEXT


class StatusBarButton(QPushButton):
    def __init__(self, icon, tooltip, func):
        QPushButton.__init__(self, icon, '')
        self.setToolTip(tooltip)
        self.setFlat(True)
        self.setMaximumWidth(25)
        self.clicked.connect(self.onPress)
        self.func = func
        self.setIconSize(QSize(25,25))

    def onPress(self, checked=False):
        '''Drops the unwanted PyQt5 "checked" argument'''
        self.func()

    def keyPressEvent(self, e):
        if e.key() == Qt.Key_Return:
            self.func()


from electrumfair.paymentrequest import PR_PAID


class ElectrumWindow(QMainWindow, MessageBoxMixin, PrintError):

    payment_request_ok_signal = pyqtSignal()
    payment_request_error_signal = pyqtSignal()
    notify_transactions_signal = pyqtSignal()
    new_fx_quotes_signal = pyqtSignal()
    new_fx_history_signal = pyqtSignal()
    network_signal = pyqtSignal(str, object)
    alias_received_signal = pyqtSignal()
    computing_privkeys_signal = pyqtSignal()
    show_privkeys_signal = pyqtSignal()

    def __init__(self, gui_object, wallet):
        QMainWindow.__init__(self)

        self.gui_object = gui_object
        self.config = config = gui_object.config

        self.setup_exception_hook()

        self.network = gui_object.daemon.network
        self.fx = gui_object.daemon.fx
        self.invoices = wallet.invoices
        self.contacts = wallet.contacts
        self.tray = gui_object.tray
        self.app = gui_object.app
        self.cleaned_up = False
        self.is_max = False
        self.payment_request = None
        self.checking_accounts = False
        self.qr_window = None
        self.not_enough_funds = False
        self.pluginsdialog = None
        self.require_fee_update = False
        self.tx_notifications = []
        self.tl_windows = []
        self.tx_external_keypairs = {}

        self.create_status_bar()
        self.need_update = threading.Event()

        self.decimal_point = config.get('decimal_point', 5)
        self.num_zeros     = int(config.get('num_zeros',0))

        self.completions = QStringListModel()

        self.tabs = tabs = QTabWidget(self)
        self.send_tab = self.create_send_tab()
        self.receive_tab = self.create_receive_tab()
        self.addresses_tab = self.create_addresses_tab()
        self.utxo_tab = self.create_utxo_tab()
        self.console_tab = self.create_console_tab()
        self.contacts_tab = self.create_contacts_tab()
        tabs.addTab(self.create_history_tab(), QIcon(":icons/tab_history.png"), _('History'))
        tabs.addTab(self.send_tab, QIcon(":icons/tab_send.png"), _('Send'))
        tabs.addTab(self.receive_tab, QIcon(":icons/tab_receive.png"), _('Receive'))

        def add_optional_tab(tabs, tab, icon, description, name):
            tab.tab_icon = icon
            tab.tab_description = description
            tab.tab_pos = len(tabs)
            tab.tab_name = name
            if self.config.get('show_{}_tab'.format(name), False):
                tabs.addTab(tab, icon, description.replace("&", ""))

        add_optional_tab(tabs, self.addresses_tab, QIcon(":icons/tab_addresses.png"), _("&Addresses"), "addresses")
        add_optional_tab(tabs, self.utxo_tab, QIcon(":icons/tab_coins.png"), _("Co&ins"), "utxo")
        add_optional_tab(tabs, self.contacts_tab, QIcon(":icons/tab_contacts.png"), _("Con&tacts"), "contacts")
        add_optional_tab(tabs, self.console_tab, QIcon(":icons/tab_console.png"), _("Con&sole"), "console")

        tabs.setSizePolicy(QSizePolicy.Expanding, QSizePolicy.Expanding)
        self.setCentralWidget(tabs)

        if self.config.get("is_maximized"):
            self.showMaximized()

        self.setWindowIcon(QIcon(":icons/electrumfair.png"))
        self.init_menubar()

        wrtabs = weakref.proxy(tabs)
        QShortcut(QKeySequence("Ctrl+W"), self, self.close)
        QShortcut(QKeySequence("Ctrl+Q"), self, self.close)
        QShortcut(QKeySequence("Ctrl+R"), self, self.update_wallet)
        QShortcut(QKeySequence("Ctrl+PgUp"), self, lambda: wrtabs.setCurrentIndex((wrtabs.currentIndex() - 1)%wrtabs.count()))
        QShortcut(QKeySequence("Ctrl+PgDown"), self, lambda: wrtabs.setCurrentIndex((wrtabs.currentIndex() + 1)%wrtabs.count()))

        for i in range(wrtabs.count()):
            QShortcut(QKeySequence("Alt+" + str(i + 1)), self, lambda i=i: wrtabs.setCurrentIndex(i))

        self.payment_request_ok_signal.connect(self.payment_request_ok)
        self.payment_request_error_signal.connect(self.payment_request_error)
        self.notify_transactions_signal.connect(self.notify_transactions)
        self.history_list.setFocus(True)

        # network callbacks
        if self.network:
            self.network_signal.connect(self.on_network_qt)
            interests = ['updated', 'new_transaction', 'status',
                         'banner', 'verified', 'fee']
            # To avoid leaking references to "self" that prevent the
            # window from being GC-ed when closed, callbacks should be
            # methods of this class only, and specifically not be
            # partials, lambdas or methods of subobjects.  Hence...
            self.network.register_callback(self.on_network, interests)
            # set initial message
            self.console.showMessage(self.network.banner)
            self.network.register_callback(self.on_quotes, ['on_quotes'])
            self.network.register_callback(self.on_history, ['on_history'])
            self.new_fx_quotes_signal.connect(self.on_fx_quotes)
            self.new_fx_history_signal.connect(self.on_fx_history)

        # update fee slider in case we missed the callback
        #self.fee_slider.update()
        self.load_wallet(wallet)
        self.connect_slots(gui_object.timer)
        self.config.set_key('dynamic_fees', True)
        self.fetch_alias()

    def on_history(self, b):
        self.new_fx_history_signal.emit()

    def setup_exception_hook(self):
        Exception_Hook(self)

    def on_fx_history(self):
        self.history_list.refresh_headers()
        self.history_list.update()
        self.address_list.update()

    def on_quotes(self, b):
        self.new_fx_quotes_signal.emit()

    def on_fx_quotes(self):
        self.update_status()
        # Refresh edits with the new rate
        edit = self.fiat_send_e if self.fiat_send_e.is_last_edited else self.amount_e
        edit.textEdited.emit(edit.text())
        edit = self.fiat_receive_e if self.fiat_receive_e.is_last_edited else self.receive_amount_e
        edit.textEdited.emit(edit.text())
        # History tab needs updating if it used spot
        if self.fx.history_used_spot:
            self.history_list.update()

    def toggle_tab(self, tab):
        show = not self.config.get('show_{}_tab'.format(tab.tab_name), False)
        self.config.set_key('show_{}_tab'.format(tab.tab_name), show)
        item_text = (_("Hide") if show else _("Show")) + " " + tab.tab_description
        tab.menu_action.setText(item_text)
        if show:
            # Find out where to place the tab
            index = len(self.tabs)
            for i in range(len(self.tabs)):
                try:
                    if tab.tab_pos < self.tabs.widget(i).tab_pos:
                        index = i
                        break
                except AttributeError:
                    pass
            self.tabs.insertTab(index, tab, tab.tab_icon, tab.tab_description.replace("&", ""))
        else:
            i = self.tabs.indexOf(tab)
            self.tabs.removeTab(i)

    def push_top_level_window(self, window):
        '''Used for e.g. tx dialog box to ensure new dialogs are appropriately
        parented.  This used to be done by explicitly providing the parent
        window, but that isn't something hardware wallet prompts know.'''
        self.tl_windows.append(window)

    def pop_top_level_window(self, window):
        self.tl_windows.remove(window)

    def top_level_window(self, test_func=None):
        '''Do the right thing in the presence of tx dialog windows'''
        override = self.tl_windows[-1] if self.tl_windows else None
        if override and test_func and not test_func(override):
            override = None  # only override if ok for test_func
        return self.top_level_window_recurse(override, test_func)

    def diagnostic_name(self):
        return "%s/%s" % (PrintError.diagnostic_name(self),
                          self.wallet.basename() if self.wallet else "None")

    def is_hidden(self):
        return self.isMinimized() or self.isHidden()

    def show_or_hide(self):
        if self.is_hidden():
            self.bring_to_top()
        else:
            self.hide()

    def bring_to_top(self):
        self.show()
        self.raise_()

    def on_error(self, exc_info):
        if not isinstance(exc_info[1], UserCancelled):
            traceback.print_exception(*exc_info)
            self.show_error(str(exc_info[1]))

    def on_network(self, event, *args):
        if event == 'updated':
            self.need_update.set()
            self.gui_object.network_updated_signal_obj.network_updated_signal \
                .emit(event, args)
        elif event == 'new_transaction':
            self.tx_notifications.append(args[0])
            self.notify_transactions_signal.emit()
        elif event in ['status', 'banner', 'verified', 'fee']:
            # Handle in GUI thread
            self.network_signal.emit(event, args)
        else:
            self.print_error("unexpected network message:", event, args)

    def on_network_qt(self, event, args=None):
        # Handle a network message in the GUI thread
        if event == 'status':
            self.update_status()
        elif event == 'banner':
            self.console.showMessage(args[0])
        elif event == 'verified':
            self.history_list.update_item(*args)
        elif event == 'fee':
            if self.config.is_dynfee():
                self.fee_slider.update()
                self.do_update_fee()
        elif event == 'fee_histogram':
            if self.config.is_dynfee():
                self.fee_slider.update()
                self.do_update_fee()
            # todo: update only unconfirmed tx
            self.history_list.update()
        else:
            self.print_error("unexpected network_qt signal:", event, args)

    def fetch_alias(self):
        self.alias_info = None
        alias = self.config.get('alias')
        if alias:
            alias = str(alias)
            def f():
                self.alias_info = self.contacts.resolve_openalias(alias)
                self.alias_received_signal.emit()
            t = threading.Thread(target=f)
            t.setDaemon(True)
            t.start()

    def close_wallet(self):
        if self.wallet:
            self.print_error('close_wallet', self.wallet.storage.path)
        run_hook('close_wallet', self.wallet)

    @profiler
    def load_wallet(self, wallet):
        wallet.thread = TaskThread(self, self.on_error)
        self.wallet = wallet
        self.update_recently_visited(wallet.storage.path)
        # address used to create a dummy transaction and estimate transaction fee
        self.history_list.update()
        self.address_list.update()
        self.utxo_list.update()
        self.need_update.set()
        # Once GUI has been initialized check if we want to announce something since the callback has been called before the GUI was initialized
        self.notify_transactions()
        # update menus
        self.seed_menu.setEnabled(self.wallet.has_seed())
        self.update_lock_icon()
        self.update_buttons_on_seed()
        self.update_console()
        self.clear_receive_tab()
        self.request_list.update()
        self.tabs.show()
        self.init_geometry()
        if self.config.get('hide_gui') and self.gui_object.tray.isVisible():
            self.hide()
        else:
            self.show()
        self.watching_only_changed()
        run_hook('load_wallet', wallet, self)

    def init_geometry(self):
        winpos = self.wallet.storage.get("winpos-qt")
        try:
            screen = self.app.desktop().screenGeometry()
            assert screen.contains(QRect(*winpos))
            self.setGeometry(*winpos)
        except:
            self.print_error("using default geometry")
            self.setGeometry(100, 100, 840, 400)

    def watching_only_changed(self):
        name = "ElectrumFair Testnet" if constants.net.TESTNET else "ElectrumFair"
        title = '%s %s  -  %s' % (name, self.wallet.electrum_version,
                                        self.wallet.basename())
        extra = [self.wallet.storage.get('wallet_type', '?')]
        if self.wallet.is_watching_only():
            self.warn_if_watching_only()
            extra.append(_('watching only'))
        title += '  [%s]'% ', '.join(extra)
        self.setWindowTitle(title)
        self.password_menu.setEnabled(self.wallet.may_have_password())
        self.import_privkey_menu.setVisible(self.wallet.can_import_privkey())
        self.import_address_menu.setVisible(self.wallet.can_import_address())
        self.export_menu.setEnabled(self.wallet.can_export())

    def warn_if_watching_only(self):
        if self.wallet.is_watching_only():
            msg = ' '.join([
                _("This wallet is watching-only."),
                _("This means you will not be able to spend FairCoins with it."),
                _("Make sure you own the seed phrase or the private keys, before you request FairCoins to be sent to this wallet.")
            ])
            self.show_warning(msg, title=_('Information'))

    def open_wallet(self):
        try:
            wallet_folder = self.get_wallet_folder()
        except FileNotFoundError as e:
            self.show_error(str(e))
            return
        filename, __ = QFileDialog.getOpenFileName(self, "Select your wallet file", wallet_folder)
        if not filename:
            return
        self.gui_object.new_window(filename)


    def backup_wallet(self):
        path = self.wallet.storage.path
        wallet_folder = os.path.dirname(path)
        filename, __ = QFileDialog.getSaveFileName(self, _('Enter a filename for the copy of your wallet'), wallet_folder)
        if not filename:
            return
        new_path = os.path.join(wallet_folder, filename)
        if new_path != path:
            try:
                shutil.copy2(path, new_path)
                self.show_message(_("A copy of your wallet file was created in")+" '%s'" % str(new_path), title=_("Wallet backup created"))
            except BaseException as reason:
                self.show_critical(_("Electrum was unable to copy your wallet file to the specified location.") + "\n" + str(reason), title=_("Unable to create backup"))

    def update_recently_visited(self, filename):
        recent = self.config.get('recently_open', [])
        try:
            sorted(recent)
        except:
            recent = []
        if filename in recent:
            recent.remove(filename)
        recent.insert(0, filename)
        recent = recent[:5]
        self.config.set_key('recently_open', recent)
        self.recently_visited_menu.clear()
        for i, k in enumerate(sorted(recent)):
            b = os.path.basename(k)
            def loader(k):
                return lambda: self.gui_object.new_window(k)
            self.recently_visited_menu.addAction(b, loader(k)).setShortcut(QKeySequence("Ctrl+%d"%(i+1)))
        self.recently_visited_menu.setEnabled(len(recent))

    def get_wallet_folder(self):
        return os.path.dirname(os.path.abspath(self.config.get_wallet_path()))

    def new_wallet(self):
        try:
            wallet_folder = self.get_wallet_folder()
        except FileNotFoundError as e:
            self.show_error(str(e))
            return
        i = 1
        while True:
            filename = "wallet_%d" % i
            if filename in os.listdir(wallet_folder):
                i += 1
            else:
                break
        full_path = os.path.join(wallet_folder, filename)
        self.gui_object.start_new_window(full_path, None)

    def init_menubar(self):
        menubar = QMenuBar()

        file_menu = menubar.addMenu(_("&File"))
        self.recently_visited_menu = file_menu.addMenu(_("&Recently open"))
        file_menu.addAction(_("&Open"), self.open_wallet).setShortcut(QKeySequence.Open)
        file_menu.addAction(_("&New/Restore"), self.new_wallet).setShortcut(QKeySequence.New)
        file_menu.addAction(_("&Save Copy"), self.backup_wallet).setShortcut(QKeySequence.SaveAs)
        file_menu.addAction(_("Delete"), self.remove_wallet)
        file_menu.addSeparator()
        file_menu.addAction(_("&Quit"), self.close)

        wallet_menu = menubar.addMenu(_("&Wallet"))
        wallet_menu.addAction(_("&Information"), self.show_master_public_keys)
        wallet_menu.addSeparator()
        self.password_menu = wallet_menu.addAction(_("&Password"), self.change_password_dialog)
        self.seed_menu = wallet_menu.addAction(_("&Seed"), self.show_seed_dialog)
        self.private_keys_menu = wallet_menu.addMenu(_("&Private keys"))
        self.private_keys_menu.addAction(_("&Sweep"), self.sweep_key_dialog)
        self.import_privkey_menu = self.private_keys_menu.addAction(_("&Import"), self.do_import_privkey)
        self.export_menu = self.private_keys_menu.addAction(_("&Export"), self.export_privkeys_dialog)
        self.import_address_menu = wallet_menu.addAction(_("Import addresses"), self.import_addresses)
        wallet_menu.addSeparator()

        addresses_menu = wallet_menu.addMenu(_("&Addresses"))
        addresses_menu.addAction(_("&Filter"), lambda: self.address_list.toggle_toolbar(self.config))
        labels_menu = wallet_menu.addMenu(_("&Labels"))
        labels_menu.addAction(_("&Import"), self.do_import_labels)
        labels_menu.addAction(_("&Export"), self.do_export_labels)
        history_menu = wallet_menu.addMenu(_("&History"))
        history_menu.addAction(_("&Filter"), lambda: self.history_list.toggle_toolbar(self.config))
        history_menu.addAction(_("&Summary"), self.history_list.show_summary)
        history_menu.addAction(_("&Plot"), self.history_list.plot_history_dialog)
        history_menu.addAction(_("&Export"), self.history_list.export_history_dialog)
        contacts_menu = wallet_menu.addMenu(_("Contacts"))
        contacts_menu.addAction(_("&New"), self.new_contact_dialog)
        contacts_menu.addAction(_("Import"), lambda: self.contact_list.import_contacts())
        contacts_menu.addAction(_("Export"), lambda: self.contact_list.export_contacts())
        invoices_menu = wallet_menu.addMenu(_("Invoices"))
        invoices_menu.addAction(_("Import"), lambda: self.invoice_list.import_invoices())
        invoices_menu.addAction(_("Export"), lambda: self.invoice_list.export_invoices())

        wallet_menu.addSeparator()
        wallet_menu.addAction(_("Find"), self.toggle_search).setShortcut(QKeySequence("Ctrl+F"))

        def add_toggle_action(view_menu, tab):
            is_shown = self.config.get('show_{}_tab'.format(tab.tab_name), False)
            item_name = (_("Hide") if is_shown else _("Show")) + " " + tab.tab_description
            tab.menu_action = view_menu.addAction(item_name, lambda: self.toggle_tab(tab))

        view_menu = menubar.addMenu(_("&View"))
        add_toggle_action(view_menu, self.addresses_tab)
        add_toggle_action(view_menu, self.utxo_tab)
        add_toggle_action(view_menu, self.contacts_tab)
        add_toggle_action(view_menu, self.console_tab)

        tools_menu = menubar.addMenu(_("&Tools"))

        # Settings / Preferences are all reserved keywords in macOS using this as work around
        tools_menu.addAction(_("Electrum preferences") if sys.platform == 'darwin' else _("Preferences"), self.settings_dialog)
        tools_menu.addAction(_("&Network"), lambda: self.gui_object.show_network_dialog(self))
        tools_menu.addAction(_("&Plugins"), self.plugins_dialog)
        tools_menu.addSeparator()
        tools_menu.addAction(_("&Sign/verify message"), self.sign_verify_message)
        tools_menu.addAction(_("&Encrypt/decrypt message"), self.encrypt_message)
        tools_menu.addSeparator()

        paytomany_menu = tools_menu.addAction(_("&Pay to many"), self.paytomany)

        raw_transaction_menu = tools_menu.addMenu(_("&Load transaction"))
        raw_transaction_menu.addAction(_("&From file"), self.do_process_from_file)
        raw_transaction_menu.addAction(_("&From text"), self.do_process_from_text)
        raw_transaction_menu.addAction(_("&From the blockchain"), self.do_process_from_txid)
        raw_transaction_menu.addAction(_("&From QR code"), self.read_tx_from_qrcode)
        self.raw_transaction_menu = raw_transaction_menu
        run_hook('init_menubar_tools', self, tools_menu)

        help_menu = menubar.addMenu(_("&Help"))
        help_menu.addAction(_("&About"), self.show_about)
        help_menu.addAction(_("&Official website"), lambda: webbrowser.open("https://download.faircoin.world/"))
        help_menu.addSeparator()
        help_menu.addAction(_("&Documentation"), lambda: webbrowser.open("http://docs.electrum.org/")).setShortcut(QKeySequence.HelpContents)
        help_menu.addAction(_("&Report Bug"), self.show_report_bug)
        help_menu.addSeparator()
        help_menu.addAction(_("&Donate to server"), self.donate_to_server)

        self.setMenuBar(menubar)

    def donate_to_server(self):
        d = self.network.get_donation_address()
        if d:
            host = self.network.get_parameters()[0]
            self.pay_to_URI('faircoin:%s?message=donation for %s'%(d, host))
        else:
            self.show_error(_('No donation address for this server'))

    def show_about(self):
<<<<<<< HEAD
        QMessageBox.about(self, "ElectrumFair",
            _("Version")+" %s" % (self.wallet.electrum_version) + "\n\n" +
                _("Electrum's focus is speed, with low resource usage and simplifying FairCoin. You do not need to perform regular backups, because your wallet can be recovered from a secret phrase that you can memorize or write on paper. Startup times are instant because it operates in conjunction with high-performance servers that handle the most complicated parts of the FairCoin system."  + "\n\n") +
                _("Uses icons from the Icons8 icon pack (icons8.com)."))
=======
        QMessageBox.about(self, "Electrum",
                          (_("Version")+" %s" % self.wallet.electrum_version + "\n\n" +
                           _("Electrum's focus is speed, with low resource usage and simplifying Bitcoin.") + " " +
                           _("You do not need to perform regular backups, because your wallet can be "
                              "recovered from a secret phrase that you can memorize or write on paper.") + " " +
                           _("Startup times are instant because it operates in conjunction with high-performance "
                              "servers that handle the most complicated parts of the Bitcoin system.") + "\n\n" +
                           _("Uses icons from the Icons8 icon pack (icons8.com).")))
>>>>>>> 26fcb1d3

    def show_report_bug(self):
        msg = ' '.join([
            _("Please report any bugs as issues on github:<br/>"),
            "<a href=\"https://github.com/faircoin/electrumfair/issues\">https://github.com/faircoin/electrumfair/issues</a><br/><br/>",
            _("Before reporting a bug, upgrade to the most recent version of Electrum (latest release or git HEAD), and include the version number in your report."),
            _("Try to explain not only what the bug is, but how it occurs.")
         ])
        self.show_message(msg, title="Electrum - " + _("Reporting Bugs"))

    def notify_transactions(self):
        if not self.network or not self.network.is_connected():
            return
        self.print_error("Notifying GUI")
        if len(self.tx_notifications) > 0:
            # Combine the transactions if there are at least three
            num_txns = len(self.tx_notifications)
            if num_txns >= 3:
                total_amount = 0
                for tx in self.tx_notifications:
                    is_relevant, is_mine, v, fee = self.wallet.get_wallet_delta(tx)
                    if v > 0:
                        total_amount += v
                self.notify(_("{} new transactions received: Total amount received in the new transactions {}")
                            .format(num_txns, self.format_amount_and_units(total_amount)))
                self.tx_notifications = []
            else:
                for tx in self.tx_notifications:
                    if tx:
                        self.tx_notifications.remove(tx)
                        is_relevant, is_mine, v, fee = self.wallet.get_wallet_delta(tx)
                        if v > 0:
                            self.notify(_("New transaction received: {}").format(self.format_amount_and_units(v)))

    def notify(self, message):
        if self.tray:
            try:
                # this requires Qt 5.9
                self.tray.showMessage("Electrum", message, QIcon(":icons/electrumfair_dark_icon"), 20000)
            except TypeError:
                self.tray.showMessage("Electrum", message, QSystemTrayIcon.Information, 20000)



    # custom wrappers for getOpenFileName and getSaveFileName, that remember the path selected by the user
    def getOpenFileName(self, title, filter = ""):
        directory = self.config.get('io_dir', os.path.expanduser('~'))
        fileName, __ = QFileDialog.getOpenFileName(self, title, directory, filter)
        if fileName and directory != os.path.dirname(fileName):
            self.config.set_key('io_dir', os.path.dirname(fileName), True)
        return fileName

    def getSaveFileName(self, title, filename, filter = ""):
        directory = self.config.get('io_dir', os.path.expanduser('~'))
        path = os.path.join( directory, filename )
        fileName, __ = QFileDialog.getSaveFileName(self, title, path, filter)
        if fileName and directory != os.path.dirname(fileName):
            self.config.set_key('io_dir', os.path.dirname(fileName), True)
        return fileName

    def connect_slots(self, sender):
        sender.timer_signal.connect(self.timer_actions)

    def timer_actions(self):
        # Note this runs in the GUI thread
        if self.need_update.is_set():
            self.need_update.clear()
            self.update_wallet()
        # resolve aliases
        # FIXME this is a blocking network call that has a timeout of 5 sec
        self.payto_e.resolve()
        # update fee
        if self.require_fee_update:
            self.do_update_fee()
            self.require_fee_update = False

    def format_amount(self, x, is_diff=False, whitespaces=False):
        return format_satoshis(x, self.num_zeros, self.decimal_point, is_diff=is_diff, whitespaces=whitespaces)

    def format_amount_and_units(self, amount):
        text = self.format_amount(amount) + ' '+ self.base_unit()
        x = self.fx.format_amount_and_units(amount) if self.fx else None
        if text and x:
            text += ' (%s)'%x
        return text

    def format_fee_rate(self, fee_rate):
        return format_fee_satoshis(fee_rate/1000, self.num_zeros) + ' sat/byte'

    def get_decimal_point(self):
        return self.decimal_point

    def base_unit(self):
<<<<<<< HEAD
        assert self.decimal_point in [2, 5, 8]
        if self.decimal_point == 2:
            return 'uFAIR'
        if self.decimal_point == 5:
            return 'mFAIR'
        if self.decimal_point == 8:
            return 'FAIR'
        raise Exception('Unknown base unit')
=======
        return decimal_point_to_base_unit_name(self.decimal_point)
>>>>>>> 26fcb1d3

    def connect_fields(self, window, btc_e, fiat_e, fee_e):

        def edit_changed(edit):
            if edit.follows:
                return
            edit.setStyleSheet(ColorScheme.DEFAULT.as_stylesheet())
            fiat_e.is_last_edited = (edit == fiat_e)
            amount = edit.get_amount()
            rate = self.fx.exchange_rate() if self.fx else Decimal('NaN')
            if rate.is_nan() or amount is None:
                if edit is fiat_e:
                    btc_e.setText("")
                    if fee_e:
                        fee_e.setText("")
                else:
                    fiat_e.setText("")
            else:
                if edit is fiat_e:
                    btc_e.follows = True
                    btc_e.setAmount(int(amount / Decimal(rate) * COIN))
                    btc_e.setStyleSheet(ColorScheme.BLUE.as_stylesheet())
                    btc_e.follows = False
                    if fee_e:
                        window.update_fee()
                else:
                    fiat_e.follows = True
                    fiat_e.setText(self.fx.ccy_amount_str(
                        amount * Decimal(rate) / COIN, False))
                    fiat_e.setStyleSheet(ColorScheme.BLUE.as_stylesheet())
                    fiat_e.follows = False

        btc_e.follows = False
        fiat_e.follows = False
        fiat_e.textChanged.connect(partial(edit_changed, fiat_e))
        btc_e.textChanged.connect(partial(edit_changed, btc_e))
        fiat_e.is_last_edited = False

    def update_status(self):
        if not self.wallet:
            return

        if self.network is None or not self.network.is_running():
            text = _("Offline")
            icon = QIcon(":icons/status_disconnected.png")

        elif self.network.is_connected():
            server_height = self.network.get_server_height()
            server_lag = self.network.get_local_height() - server_height
            # Server height can be 0 after switching to a new server
            # until we get a headers subscription request response.
            # Display the synchronizing message in that case.
            if not self.wallet.up_to_date or server_height == 0:
                text = _("Synchronizing...")
                icon = QIcon(":icons/status_waiting.png")
            elif server_lag > 1:
                text = _("Server is lagging ({} blocks)").format(server_lag)
                icon = QIcon(":icons/status_lagging.png")
            else:
                c, u, x = self.wallet.get_balance()
                text =  _("Balance" ) + ": %s "%(self.format_amount_and_units(c))
                if u:
                    text +=  " [%s unconfirmed]"%(self.format_amount(u, is_diff=True).strip())
                if x:
                    text +=  " [%s unmatured]"%(self.format_amount(x, is_diff=True).strip())

                # append fiat balance and price
                if self.fx.is_enabled():
                    text += self.fx.get_fiat_status_text(c + u + x,
                        self.base_unit(), self.get_decimal_point()) or ''
                if not self.network.proxy:
                    icon = QIcon(":icons/status_connected.png")
                else:
                    icon = QIcon(":icons/status_connected_proxy.png")
        else:
            if self.network.proxy:
                text = "{} ({})".format(_("Not connected"), _("proxy enabled"))
            else:
                text = _("Not connected")
            icon = QIcon(":icons/status_disconnected.png")

        self.tray.setToolTip("%s (%s)" % (text, self.wallet.basename()))
        self.balance_label.setText(text)
        self.status_button.setIcon( icon )


    def update_wallet(self):
        self.update_status()
        if self.wallet.up_to_date or not self.network or not self.network.is_connected():
            self.update_tabs()

    def update_tabs(self):
        self.history_list.update()
        self.request_list.update()
        self.address_list.update()
        self.utxo_list.update()
        self.contact_list.update()
        self.invoice_list.update()
        self.update_completions()

    def create_history_tab(self):
        from .history_list import HistoryList
        self.history_list = l = HistoryList(self)
        l.searchable_list = l
        toolbar = l.create_toolbar(self.config)
        toolbar_shown = self.config.get('show_toolbar_history', False)
        l.show_toolbar(toolbar_shown)
        return self.create_list_tab(l, toolbar)

    def show_address(self, addr):
        from . import address_dialog
        d = address_dialog.AddressDialog(self, addr)
        d.exec_()

    def show_transaction(self, tx, tx_desc = None):
        '''tx_desc is set only for txs created in the Send tab'''
        show_transaction(tx, self, tx_desc)

    def create_receive_tab(self):
        # A 4-column grid layout.  All the stretch is in the last column.
        # The exchange rate plugin adds a fiat widget in column 2
        self.receive_grid = grid = QGridLayout()
        grid.setSpacing(8)
        grid.setColumnStretch(3, 1)

        self.receive_address_e = ButtonsLineEdit()
        self.receive_address_e.addCopyButton(self.app)
        self.receive_address_e.setReadOnly(True)
        msg = _('FairCoin address where the payment should be received. Note that each payment request uses a different FairCoin address.')
        self.receive_address_label = HelpLabel(_('Receiving address'), msg)
        self.receive_address_e.textChanged.connect(self.update_receive_qr)
        self.receive_address_e.setFocusPolicy(Qt.ClickFocus)
        grid.addWidget(self.receive_address_label, 0, 0)
        grid.addWidget(self.receive_address_e, 0, 1, 1, -1)

        self.receive_message_e = QLineEdit()
        grid.addWidget(QLabel(_('Description')), 1, 0)
        grid.addWidget(self.receive_message_e, 1, 1, 1, -1)
        self.receive_message_e.textChanged.connect(self.update_receive_qr)

        self.receive_amount_e = BTCAmountEdit(self.get_decimal_point)
        grid.addWidget(QLabel(_('Requested amount')), 2, 0)
        grid.addWidget(self.receive_amount_e, 2, 1)
        self.receive_amount_e.textChanged.connect(self.update_receive_qr)

        self.fiat_receive_e = AmountEdit(self.fx.get_currency if self.fx else '')
        if not self.fx or not self.fx.is_enabled():
            self.fiat_receive_e.setVisible(False)
        grid.addWidget(self.fiat_receive_e, 2, 2, Qt.AlignLeft)
        self.connect_fields(self, self.receive_amount_e, self.fiat_receive_e, None)

        self.expires_combo = QComboBox()
        self.expires_combo.addItems([i[0] for i in expiration_values])
        self.expires_combo.setCurrentIndex(3)
        self.expires_combo.setFixedWidth(self.receive_amount_e.width())
        msg = ' '.join([
            _('Expiration date of your request.'),
            _('This information is seen by the recipient if you send them a signed payment request.'),
            _('Expired requests have to be deleted manually from your list, in order to free the corresponding FairCoin addresses.'),
            _('The FairCoin address never expires and will always be part of this electrum wallet.'),
        ])
        grid.addWidget(HelpLabel(_('Request expires'), msg), 3, 0)
        grid.addWidget(self.expires_combo, 3, 1)
        self.expires_label = QLineEdit('')
        self.expires_label.setReadOnly(1)
        self.expires_label.setFocusPolicy(Qt.NoFocus)
        self.expires_label.hide()
        grid.addWidget(self.expires_label, 3, 1)

        self.save_request_button = QPushButton(_('Save'))
        self.save_request_button.clicked.connect(self.save_payment_request)

        self.new_request_button = QPushButton(_('New'))
        self.new_request_button.clicked.connect(self.new_payment_request)

        self.receive_qr = QRCodeWidget(fixedSize=200)
        self.receive_qr.mouseReleaseEvent = lambda x: self.toggle_qr_window()
        self.receive_qr.enterEvent = lambda x: self.app.setOverrideCursor(QCursor(Qt.PointingHandCursor))
        self.receive_qr.leaveEvent = lambda x: self.app.setOverrideCursor(QCursor(Qt.ArrowCursor))

        self.receive_buttons = buttons = QHBoxLayout()
        buttons.addStretch(1)
        buttons.addWidget(self.save_request_button)
        buttons.addWidget(self.new_request_button)
        grid.addLayout(buttons, 4, 1, 1, 2)

        self.receive_requests_label = QLabel(_('Requests'))

        from .request_list import RequestList
        self.request_list = RequestList(self)

        # layout
        vbox_g = QVBoxLayout()
        vbox_g.addLayout(grid)
        vbox_g.addStretch()

        hbox = QHBoxLayout()
        hbox.addLayout(vbox_g)
        hbox.addWidget(self.receive_qr)

        w = QWidget()
        w.searchable_list = self.request_list
        vbox = QVBoxLayout(w)
        vbox.addLayout(hbox)
        vbox.addStretch(1)
        vbox.addWidget(self.receive_requests_label)
        vbox.addWidget(self.request_list)
        vbox.setStretchFactor(self.request_list, 1000)

        return w


    def delete_payment_request(self, addr):
        self.wallet.remove_payment_request(addr, self.config)
        self.request_list.update()
        self.clear_receive_tab()

    def get_request_URI(self, addr):
        req = self.wallet.receive_requests[addr]
        message = self.wallet.labels.get(addr, '')
        amount = req['amount']
        URI = util.create_URI(addr, amount, message)
        if req.get('time'):
            URI += "&time=%d"%req.get('time')
        if req.get('exp'):
            URI += "&exp=%d"%req.get('exp')
        if req.get('name') and req.get('sig'):
            sig = bfh(req.get('sig'))
            sig = bitcoin.base_encode(sig, base=58)
            URI += "&name=" + req['name'] + "&sig="+sig
        return str(URI)


    def sign_payment_request(self, addr):
        alias = self.config.get('alias')
        alias_privkey = None
        if alias and self.alias_info:
            alias_addr, alias_name, validated = self.alias_info
            if alias_addr:
                if self.wallet.is_mine(alias_addr):
                    msg = _('This payment request will be signed.') + '\n' + _('Please enter your password')
                    password = None
                    if self.wallet.has_keystore_encryption():
                        password = self.password_dialog(msg)
                        if not password:
                            return
                    try:
                        self.wallet.sign_payment_request(addr, alias, alias_addr, password)
                    except Exception as e:
                        self.show_error(str(e))
                        return
                else:
                    return

    def save_payment_request(self):
        addr = str(self.receive_address_e.text())
        amount = self.receive_amount_e.get_amount()
        message = self.receive_message_e.text()
        if not message and not amount:
            self.show_error(_('No message or amount'))
            return False
        i = self.expires_combo.currentIndex()
        expiration = list(map(lambda x: x[1], expiration_values))[i]
        req = self.wallet.make_payment_request(addr, amount, message, expiration)
        try:
            self.wallet.add_payment_request(req, self.config)
        except Exception as e:
            traceback.print_exc(file=sys.stderr)
            self.show_error(_('Error adding payment request') + ':\n' + str(e))
        else:
            self.sign_payment_request(addr)
            self.save_request_button.setEnabled(False)
        finally:
            self.request_list.update()
            self.address_list.update()

    def view_and_paste(self, title, msg, data):
        dialog = WindowModalDialog(self, title)
        vbox = QVBoxLayout()
        label = QLabel(msg)
        label.setWordWrap(True)
        vbox.addWidget(label)
        pr_e = ShowQRTextEdit(text=data)
        vbox.addWidget(pr_e)
        vbox.addLayout(Buttons(CopyCloseButton(pr_e.text, self.app, dialog)))
        dialog.setLayout(vbox)
        dialog.exec_()

    def export_payment_request(self, addr):
        r = self.wallet.receive_requests.get(addr)
        pr = paymentrequest.serialize_request(r).SerializeToString()
        name = r['id'] + '.bip70'
        fileName = self.getSaveFileName(_("Select where to save your payment request"), name, "*.bip70")
        if fileName:
            with open(fileName, "wb+") as f:
                f.write(util.to_bytes(pr))
            self.show_message(_("Request saved successfully"))
            self.saved = True

    def new_payment_request(self):
        addr = self.wallet.get_unused_address()
        if addr is None:
            if not self.wallet.is_deterministic():
                msg = [
                    _('No more addresses in your wallet.'),
                    _('You are using a non-deterministic wallet, which cannot create new addresses.'),
                    _('If you want to create new addresses, use a deterministic wallet instead.')
                   ]
                self.show_message(' '.join(msg))
                return
            if not self.question(_("Warning: The next address will not be recovered automatically if you restore your wallet from seed; you may need to add it manually.\n\nThis occurs because you have too many unused addresses in your wallet. To avoid this situation, use the existing addresses first.\n\nCreate anyway?")):
                return
            addr = self.wallet.create_new_address(False)
        self.set_receive_address(addr)
        self.expires_label.hide()
        self.expires_combo.show()
        self.new_request_button.setEnabled(False)
        self.receive_message_e.setFocus(1)

    def set_receive_address(self, addr):
        self.receive_address_e.setText(addr)
        self.receive_message_e.setText('')
        self.receive_amount_e.setAmount(None)

    def clear_receive_tab(self):
        addr = self.wallet.get_receiving_address() or ''
        self.receive_address_e.setText(addr)
        self.receive_message_e.setText('')
        self.receive_amount_e.setAmount(None)
        self.expires_label.hide()
        self.expires_combo.show()

    def toggle_qr_window(self):
        from . import qrwindow
        if not self.qr_window:
            self.qr_window = qrwindow.QR_Window(self)
            self.qr_window.setVisible(True)
            self.qr_window_geometry = self.qr_window.geometry()
        else:
            if not self.qr_window.isVisible():
                self.qr_window.setVisible(True)
                self.qr_window.setGeometry(self.qr_window_geometry)
            else:
                self.qr_window_geometry = self.qr_window.geometry()
                self.qr_window.setVisible(False)
        self.update_receive_qr()

    def show_send_tab(self):
        self.tabs.setCurrentIndex(self.tabs.indexOf(self.send_tab))

    def show_receive_tab(self):
        self.tabs.setCurrentIndex(self.tabs.indexOf(self.receive_tab))

    def receive_at(self, addr):
        if not bitcoin.is_address(addr):
            return
        self.show_receive_tab()
        self.receive_address_e.setText(addr)
        self.new_request_button.setEnabled(True)

    def update_receive_qr(self):
        addr = str(self.receive_address_e.text())
        amount = self.receive_amount_e.get_amount()
        message = self.receive_message_e.text()
        self.save_request_button.setEnabled((amount is not None) or (message != ""))
        uri = util.create_URI(addr, amount, message)
        self.receive_qr.setData(uri)
        if self.qr_window and self.qr_window.isVisible():
            self.qr_window.set_content(addr, amount, message, uri)

    def set_feerounding_text(self, num_satoshis_added):
        self.feerounding_text = (_('Additional {} satoshis are going to be added.')
                                 .format(num_satoshis_added))

    def create_send_tab(self):
        # A 4-column grid layout.  All the stretch is in the last column.
        # The exchange rate plugin adds a fiat widget in column 2
        self.send_grid = grid = QGridLayout()
        grid.setSpacing(8)
        grid.setColumnStretch(3, 1)

        from .paytoedit import PayToEdit
        self.amount_e = BTCAmountEdit(self.get_decimal_point)
        self.payto_e = PayToEdit(self)
        msg = _('Recipient of the funds.') + '\n\n'\
              + _('You may enter a FairCoin address, a label from your list of contacts (a list of completions will be proposed), or an alias (email-like address that forwards to a FairCoin address)')
        payto_label = HelpLabel(_('Pay to'), msg)
        grid.addWidget(payto_label, 1, 0)
        grid.addWidget(self.payto_e, 1, 1, 1, -1)

        completer = QCompleter()
        completer.setCaseSensitivity(False)
        self.payto_e.set_completer(completer)
        completer.setModel(self.completions)

        msg = _('Description of the transaction (not mandatory).') + '\n\n'\
              + _('The description is not sent to the recipient of the funds. It is stored in your wallet file, and displayed in the \'History\' tab.')
        description_label = HelpLabel(_('Description'), msg)
        grid.addWidget(description_label, 2, 0)
        self.message_e = MyLineEdit()
        grid.addWidget(self.message_e, 2, 1, 1, -1)

        self.from_label = QLabel(_('From'))
        grid.addWidget(self.from_label, 3, 0)
        self.from_list = MyTreeWidget(self, self.from_list_menu, ['',''])
        self.from_list.setHeaderHidden(True)
        self.from_list.setMaximumHeight(80)
        grid.addWidget(self.from_list, 3, 1, 1, -1)
        self.set_pay_from([])

        msg = _('Amount to be sent.') + '\n\n' \
              + _('The amount will be displayed in red if you do not have enough funds in your wallet.') + ' ' \
              + _('Note that if you have frozen some of your addresses, the available funds will be lower than your total balance.') + '\n\n' \
              + _('Keyboard shortcut: type "!" to send all your coins.')
        amount_label = HelpLabel(_('Amount'), msg)
        grid.addWidget(amount_label, 4, 0)
        grid.addWidget(self.amount_e, 4, 1)

        self.fiat_send_e = AmountEdit(self.fx.get_currency if self.fx else '')
        if not self.fx or not self.fx.is_enabled():
            self.fiat_send_e.setVisible(False)
        grid.addWidget(self.fiat_send_e, 4, 2)
        self.amount_e.frozen.connect(
            lambda: self.fiat_send_e.setFrozen(self.amount_e.isReadOnly()))

        self.max_button = EnterButton(_("Max"), self.spend_max)
        # self.max_button.setFixedWidth(140)
        # grid.addWidget(self.max_button, 4, 3)
        # hbox = QHBoxLayout()
        # hbox.addStretch(1)
        # grid.addLayout(hbox, 4, 4)

        msg = _('FairCoin transactions are in general not free. A transaction fee is paid by the sender of the funds.') + '\n\n'\
              + _('The amount of fee can be decided freely by the sender. However, transactions with low fees take more time to be processed.') + '\n\n'\
              + _('A suggested fee is automatically added to this field. You may override it. The suggested fee increases with the size of the transaction.')
        self.fee_e_label = HelpLabel(_('Fee'), msg)

        def fee_cb(dyn, pos, fee_rate):
            if dyn:
                if self.config.use_mempool_fees():
                    self.config.set_key('depth_level', pos, False)
                else:
                    self.config.set_key('fee_level', pos, False)
            else:
                self.config.set_key('fee_per_kb', fee_rate, False)

            if fee_rate:
                fee_rate = Decimal(fee_rate)
                self.feerate_e.setAmount(quantize_feerate(fee_rate / 1000))
            else:
                self.feerate_e.setAmount(None)
            self.fee_e.setModified(False)

            self.fee_slider.activate()
            self.spend_max() if self.is_max else self.update_fee()

        self.fee_slider = FeeSlider(self, self.config, fee_cb)
        self.fee_slider.setFixedWidth(140)

        def on_fee_or_feerate(edit_changed, editing_finished):
            edit_other = self.feerate_e if edit_changed == self.fee_e else self.fee_e
            if editing_finished:
                if not edit_changed.get_amount():
                    # This is so that when the user blanks the fee and moves on,
                    # we go back to auto-calculate mode and put a fee back.
                    edit_changed.setModified(False)
            else:
                # edit_changed was edited just now, so make sure we will
                # freeze the correct fee setting (this)
                edit_other.setModified(False)
            self.fee_slider.deactivate()
            self.update_fee()

        class TxSizeLabel(QLabel):
            def setAmount(self, byte_size):
                self.setText(('x   %s bytes   =' % byte_size) if byte_size else '')

        self.size_e = TxSizeLabel()
        self.size_e.setAlignment(Qt.AlignCenter)
        self.size_e.setAmount(0)
        self.size_e.setFixedWidth(140)
        self.size_e.setStyleSheet(ColorScheme.DEFAULT.as_stylesheet())

        self.feerate_e = FeerateEdit(lambda: 0)
        self.feerate_e.setAmount(self.config.fee_per_byte())
        self.feerate_e.textEdited.connect(partial(on_fee_or_feerate, self.feerate_e, False))
        self.feerate_e.editingFinished.connect(partial(on_fee_or_feerate, self.feerate_e, True))

        self.fee_e = BTCAmountEdit(self.get_decimal_point)
        self.fee_e.textEdited.connect(partial(on_fee_or_feerate, self.fee_e, False))
        self.fee_e.editingFinished.connect(partial(on_fee_or_feerate, self.fee_e, True))

        def feerounding_onclick():
            text = (self.feerounding_text + '\n\n' +
                    _('To somewhat protect your privacy, Electrum tries to create change with similar precision to other outputs.') + ' ' +
                    _('At most 100 satoshis might be lost due to this rounding.') + ' ' +
                    _("You can disable this setting in '{}'.").format(_('Preferences')) + '\n' +
                    _('Also, dust is not kept as change, but added to the fee.'))
            QMessageBox.information(self, 'Fee rounding', text)

        self.feerounding_icon = QPushButton(QIcon(':icons/info.png'), '')
        self.feerounding_icon.setFixedWidth(20)
        self.feerounding_icon.setFlat(True)
        self.feerounding_icon.clicked.connect(feerounding_onclick)
        self.feerounding_icon.setVisible(False)

        self.connect_fields(self, self.amount_e, self.fiat_send_e, self.fee_e)

        vbox_feelabel = QVBoxLayout()
        vbox_feelabel.addWidget(self.fee_e_label)
        vbox_feelabel.addStretch(1)
        grid.addLayout(vbox_feelabel, 5, 0)

        self.fee_adv_controls = QWidget()
        hbox = QHBoxLayout(self.fee_adv_controls)
        hbox.setContentsMargins(0, 0, 0, 0)
        hbox.addWidget(self.feerate_e)
        hbox.addWidget(self.size_e)
        hbox.addWidget(self.fee_e)
        hbox.addWidget(self.feerounding_icon, Qt.AlignLeft)
        hbox.addStretch(1)

        #vbox_feecontrol = QVBoxLayout()
        #vbox_feecontrol.addWidget(self.fee_adv_controls)
        #vbox_feecontrol.addWidget(self.fee_slider)

        #grid.addLayout(vbox_feecontrol, 5, 1, 1, -1)

        self.preview_button = EnterButton(_("Preview"), self.do_preview)
        self.preview_button.setToolTip(_('Display the details of your transaction before signing it.'))
        self.send_button = EnterButton(_("Send"), self.do_send)
        self.clear_button = EnterButton(_("Clear"), self.do_clear)
        buttons = QHBoxLayout()
        buttons.addStretch(1)
        buttons.addWidget(self.clear_button)
        buttons.addWidget(self.preview_button)
        buttons.addWidget(self.max_button)
        buttons.addWidget(self.send_button)
        grid.addLayout(buttons, 6, 1, 1, 3)

        self.amount_e.shortcut.connect(self.spend_max)
        self.payto_e.textChanged.connect(self.update_fee)
        self.amount_e.textEdited.connect(self.update_fee)

        def reset_max(text):
            self.is_max = False
            enable = not bool(text) and not self.amount_e.isReadOnly()
            self.max_button.setEnabled(enable)
        self.amount_e.textEdited.connect(reset_max)
        self.fiat_send_e.textEdited.connect(reset_max)

        def entry_changed():
            text = ""

            amt_color = ColorScheme.DEFAULT
            fee_color = ColorScheme.DEFAULT
            feerate_color = ColorScheme.DEFAULT

            if self.not_enough_funds:
                amt_color, fee_color = ColorScheme.RED, ColorScheme.RED
                feerate_color = ColorScheme.RED
                text = _( "Not enough funds" )
                c, u, x = self.wallet.get_frozen_balance()
                if c+u+x:
                    text += ' (' + self.format_amount(c+u+x).strip() + ' ' + self.base_unit() + ' ' +_("are frozen") + ')'

            # blue color denotes auto-filled values
            elif self.fee_e.isModified():
                feerate_color = ColorScheme.BLUE
            elif self.feerate_e.isModified():
                fee_color = ColorScheme.BLUE
            elif self.amount_e.isModified():
                fee_color = ColorScheme.BLUE
                feerate_color = ColorScheme.BLUE
            else:
                amt_color = ColorScheme.BLUE
                fee_color = ColorScheme.BLUE
                feerate_color = ColorScheme.BLUE

            self.statusBar().showMessage(text)
            self.amount_e.setStyleSheet(amt_color.as_stylesheet())
            self.fee_e.setStyleSheet(fee_color.as_stylesheet())
            self.feerate_e.setStyleSheet(feerate_color.as_stylesheet())

        self.amount_e.textChanged.connect(entry_changed)
        self.fee_e.textChanged.connect(entry_changed)
        self.feerate_e.textChanged.connect(entry_changed)

        self.invoices_label = QLabel(_('Invoices'))
        from .invoice_list import InvoiceList
        self.invoice_list = InvoiceList(self)

        vbox0 = QVBoxLayout()
        vbox0.addLayout(grid)
        hbox = QHBoxLayout()
        hbox.addLayout(vbox0)
        w = QWidget()
        vbox = QVBoxLayout(w)
        vbox.addLayout(hbox)
        vbox.addStretch(1)
        vbox.addWidget(self.invoices_label)
        vbox.addWidget(self.invoice_list)
        vbox.setStretchFactor(self.invoice_list, 1000)
        w.searchable_list = self.invoice_list
        run_hook('create_send_tab', grid)
        return w

    def spend_max(self):
        if run_hook('abort_send', self):
            return
        self.is_max = True
        self.do_update_fee()

    def update_fee(self):
        self.require_fee_update = True

    def get_payto_or_dummy(self):
        r = self.payto_e.get_recipient()
        if r:
            return r
        return (TYPE_ADDRESS, self.wallet.dummy_address())

    def do_update_fee(self):
        '''Recalculate the fee.  If the fee was manually input, retain it, but
        still build the TX to see if there are enough funds.
        '''
        freeze_fee = self.is_send_fee_frozen()
        freeze_feerate = self.is_send_feerate_frozen()
        amount = '!' if self.is_max else self.amount_e.get_amount()
        if amount is None:
            if not freeze_fee:
                self.fee_e.setAmount(None)
            self.not_enough_funds = False
            self.statusBar().showMessage('')
        else:
            fee_estimator = self.get_send_fee_estimator()
            outputs = self.payto_e.get_outputs(self.is_max)
            if not outputs:
                _type, addr = self.get_payto_or_dummy()
                outputs = [(_type, addr, amount)]
            is_sweep = bool(self.tx_external_keypairs)
            make_tx = lambda fee_est: \
                self.wallet.make_unsigned_transaction(
                    self.get_coins(), outputs, self.config,
                    fixed_fee=fee_est, is_sweep=is_sweep)
            try:
                tx = make_tx(fee_estimator)
                self.not_enough_funds = False
            except (NotEnoughFunds, NoDynamicFeeEstimates) as e:
                if not freeze_fee:
                    self.fee_e.setAmount(None)
                if not freeze_feerate:
                    self.feerate_e.setAmount(None)
                self.feerounding_icon.setVisible(False)

                if isinstance(e, NotEnoughFunds):
                    self.not_enough_funds = True
                elif isinstance(e, NoDynamicFeeEstimates):
                    try:
                        tx = make_tx(0)
                        size = tx.estimated_size()
                        self.size_e.setAmount(size)
                    except BaseException:
                        pass
                return
            except BaseException:
                traceback.print_exc(file=sys.stderr)
                return

            size = tx.estimated_size()
            self.size_e.setAmount(size)

            fee = tx.get_fee()
            fee = None if self.not_enough_funds else fee

            # Displayed fee/fee_rate values are set according to user input.
            # Due to rounding or dropping dust in CoinChooser,
            # actual fees often differ somewhat.
            if freeze_feerate: #or self.fee_slider.is_active():
                displayed_feerate = self.feerate_e.get_amount()
                if displayed_feerate:
                    displayed_feerate = quantize_feerate(displayed_feerate)
                else:
                    # fallback to actual fee
                    displayed_feerate = quantize_feerate(fee / size) if fee is not None else None
                    self.feerate_e.setAmount(displayed_feerate)
                displayed_fee = round(displayed_feerate * size) if displayed_feerate is not None else None
                self.fee_e.setAmount(displayed_fee)
            else:
                if freeze_fee:
                    displayed_fee = self.fee_e.get_amount()
                else:
                    # fallback to actual fee if nothing is frozen
                    displayed_fee = fee
                    self.fee_e.setAmount(displayed_fee)
                displayed_fee = displayed_fee if displayed_fee else 0
                displayed_feerate = quantize_feerate(displayed_fee / size) if displayed_fee is not None else None
                self.feerate_e.setAmount(displayed_feerate)

            # show/hide fee rounding icon
            feerounding = (fee - displayed_fee) if fee else 0
            self.set_feerounding_text(int(feerounding))
            self.feerounding_icon.setToolTip(self.feerounding_text)
            self.feerounding_icon.setVisible(abs(feerounding) >= 1)

            if self.is_max:
                amount = tx.output_value()
                __, x_fee_amount = run_hook('get_tx_extra_fee', self.wallet, tx) or (None, 0)
                amount_after_all_fees = amount - x_fee_amount
                self.amount_e.setAmount(amount_after_all_fees)

    def from_list_delete(self, item):
        i = self.from_list.indexOfTopLevelItem(item)
        self.pay_from.pop(i)
        self.redraw_from_list()
        self.update_fee()

    def from_list_menu(self, position):
        item = self.from_list.itemAt(position)
        menu = QMenu()
        menu.addAction(_("Remove"), lambda: self.from_list_delete(item))
        menu.exec_(self.from_list.viewport().mapToGlobal(position))

    def set_pay_from(self, coins):
        self.pay_from = list(coins)
        self.redraw_from_list()

    def redraw_from_list(self):
        self.from_list.clear()
        self.from_label.setHidden(len(self.pay_from) == 0)
        self.from_list.setHidden(len(self.pay_from) == 0)

        def format(x):
            h = x.get('prevout_hash')
            return h[0:10] + '...' + h[-10:] + ":%d"%x.get('prevout_n') + u'\t' + "%s"%x.get('address')

        for item in self.pay_from:
            self.from_list.addTopLevelItem(QTreeWidgetItem( [format(item), self.format_amount(item['value']) ]))

    def get_contact_payto(self, key):
        _type, label = self.contacts.get(key)
        return label + '  <' + key + '>' if _type == 'address' else key

    def update_completions(self):
        l = [self.get_contact_payto(key) for key in self.contacts.keys()]
        self.completions.setStringList(l)

    def protected(func):
        '''Password request wrapper.  The password is passed to the function
        as the 'password' named argument.  "None" indicates either an
        unencrypted wallet, or the user cancelled the password request.
        An empty input is passed as the empty string.'''
        def request_password(self, *args, **kwargs):
            parent = self.top_level_window()
            password = None
            while self.wallet.has_keystore_encryption():
                password = self.password_dialog(parent=parent)
                if password is None:
                    # User cancelled password input
                    return
                try:
                    self.wallet.check_password(password)
                    break
                except Exception as e:
                    self.show_error(str(e), parent=parent)
                    continue

            kwargs['password'] = password
            return func(self, *args, **kwargs)
        return request_password

    def is_send_fee_frozen(self):
        return self.fee_e.isVisible() and self.fee_e.isModified() \
               and (self.fee_e.text() or self.fee_e.hasFocus())

    def is_send_feerate_frozen(self):
        return self.feerate_e.isVisible() and self.feerate_e.isModified() \
               and (self.feerate_e.text() or self.feerate_e.hasFocus())

    def get_send_fee_estimator(self):
        if self.is_send_fee_frozen():
            fee_estimator = self.fee_e.get_amount()
        elif self.is_send_feerate_frozen():
            amount = self.feerate_e.get_amount()  # sat/byte feerate
            amount = 0 if amount is None else amount * 1000  # sat/kilobyte feerate
            fee_estimator = partial(
                simple_config.SimpleConfig.estimate_fee_for_feerate, amount)
        else:
            fee_estimator = None
        return fee_estimator

    def read_send_tab(self):
        if self.payment_request and self.payment_request.has_expired():
            self.show_error(_('Payment request has expired'))
            return
        label = self.message_e.text()

        if self.payment_request:
            outputs = self.payment_request.get_outputs()
        else:
            errors = self.payto_e.get_errors()
            if errors:
                self.show_warning(_("Invalid Lines found:") + "\n\n" + '\n'.join([ _("Line #") + str(x[0]+1) + ": " + x[1] for x in errors]))
                return
            outputs = self.payto_e.get_outputs(self.is_max)

            if self.payto_e.is_alias and self.payto_e.validated is False:
                alias = self.payto_e.toPlainText()
                msg = _('WARNING: the alias "{}" could not be validated via an additional '
                        'security check, DNSSEC, and thus may not be correct.').format(alias) + '\n'
                msg += _('Do you wish to continue?')
                if not self.question(msg):
                    return

        if not outputs:
            self.show_error(_('No outputs'))
            return

        for _type, addr, amount in outputs:
            if addr is None:
                self.show_error(_('FairCoin Address is None'))
                return
            if _type == TYPE_ADDRESS and not bitcoin.is_address(addr):
                self.show_error(_('Invalid FairCoin Address'))
                return
            if amount is None:
                self.show_error(_('Invalid Amount'))
                return

        fee_estimator = self.get_send_fee_estimator()
        coins = self.get_coins()
        return outputs, fee_estimator, label, coins

    def do_preview(self):
        self.do_send(preview = True)

    def do_send(self, preview = False):
        if run_hook('abort_send', self):
            return
        r = self.read_send_tab()
        if not r:
            return
        outputs, fee_estimator, tx_desc, coins = r
        try:
            is_sweep = bool(self.tx_external_keypairs)
            tx = self.wallet.make_unsigned_transaction(
                coins, outputs, self.config, fixed_fee=fee_estimator,
                is_sweep=is_sweep)
        except NotEnoughFunds:
            self.show_message(_("Insufficient funds"))
            return
        except BaseException as e:
            traceback.print_exc(file=sys.stdout)
            self.show_message(str(e))
            return

        amount = tx.output_value() if self.is_max else sum(map(lambda x:x[2], outputs))
        fee = tx.get_fee()

        use_rbf = self.config.get('use_rbf', True)
        if use_rbf:
            tx.set_rbf(True)

        #if fee < self.wallet.relayfee() * tx.estimated_size() / 1000:
        #    self.show_error('\n'.join([
        #        _("This transaction requires a higher fee, or it will not be propagated by your current server"),
        #        _("Try to raise your transaction fee, or use a server with a lower relay fee.")
        #    ]))
        #    return

        if preview:
            self.show_transaction(tx, tx_desc)
            return

        if not self.network:
            self.show_error(_("You can't broadcast a transaction without a live network connection."))
            return

        # confirmation dialog
        msg = [
            _("Amount to be sent") + ": " + self.format_amount_and_units(amount),
            _("Mining fee") + ": " + self.format_amount_and_units(fee),
        ]

        x_fee = run_hook('get_tx_extra_fee', self.wallet, tx)
        if x_fee:
            x_fee_address, x_fee_amount = x_fee
            msg.append( _("Additional fees") + ": " + self.format_amount_and_units(x_fee_amount) )

        confirm_rate = simple_config.FEERATE_WARNING_HIGH_FEE
        if fee > confirm_rate * tx.estimated_size() / 1000:
            msg.append(_('Warning') + ': ' + _("The fee for this transaction seems unusually high."))

        if self.wallet.has_keystore_encryption():
            msg.append("")
            msg.append(_("Enter your password to proceed"))
            password = self.password_dialog('\n'.join(msg))
            if not password:
                return
        else:
            msg.append(_('Proceed?'))
            password = None
            if not self.question('\n'.join(msg)):
                return

        def sign_done(success):
            if success:
                if not tx.is_complete():
                    self.show_transaction(tx)
                    self.do_clear()
                else:
                    self.broadcast_transaction(tx, tx_desc)
        self.sign_tx_with_password(tx, sign_done, password)

    @protected
    def sign_tx(self, tx, callback, password):
        self.sign_tx_with_password(tx, callback, password)

    def sign_tx_with_password(self, tx, callback, password):
        '''Sign the transaction in a separate thread.  When done, calls
        the callback with a success code of True or False.
        '''
        def on_success(result):
            callback(True)
        def on_failure(exc_info):
            self.on_error(exc_info)
            callback(False)
        on_success = run_hook('tc_sign_wrapper', self.wallet, tx, on_success, on_failure) or on_success
        if self.tx_external_keypairs:
            # can sign directly
            task = partial(Transaction.sign, tx, self.tx_external_keypairs)
        else:
            task = partial(self.wallet.sign_transaction, tx, password)
        msg = _('Signing transaction...')
        WaitingDialog(self, msg, task, on_success, on_failure)

    def broadcast_transaction(self, tx, tx_desc):

        def broadcast_thread():
            # non-GUI thread
            pr = self.payment_request
            if pr and pr.has_expired():
                self.payment_request = None
                return False, _("Payment request has expired")
            status, msg = self.network.broadcast_transaction(tx)
            if pr and status is True:
                self.invoices.set_paid(pr, tx.txid())
                self.invoices.save()
                self.payment_request = None
                refund_address = self.wallet.get_receiving_addresses()[0]
                ack_status, ack_msg = pr.send_ack(str(tx), refund_address)
                if ack_status:
                    msg = ack_msg
            return status, msg

        # Capture current TL window; override might be removed on return
        parent = self.top_level_window(lambda win: isinstance(win, MessageBoxMixin))

        def broadcast_done(result):
            # GUI thread
            if result:
                status, msg = result
                if status:
                    if tx_desc is not None and tx.is_complete():
                        self.wallet.set_label(tx.txid(), tx_desc)
                    parent.show_message(_('Payment sent.') + '\n' + msg)
                    self.invoice_list.update()
                    self.do_clear()
                else:
                    parent.show_error(msg)

        WaitingDialog(self, _('Broadcasting transaction...'),
                      broadcast_thread, broadcast_done, self.on_error)

    def query_choice(self, msg, choices):
        # Needed by QtHandler for hardware wallets
        dialog = WindowModalDialog(self.top_level_window())
        clayout = ChoicesLayout(msg, choices)
        vbox = QVBoxLayout(dialog)
        vbox.addLayout(clayout.layout())
        vbox.addLayout(Buttons(OkButton(dialog)))
        if not dialog.exec_():
            return None
        return clayout.selected_index()

    def lock_amount(self, b):
        self.amount_e.setFrozen(b)
        self.max_button.setEnabled(not b)

    def prepare_for_payment_request(self):
        self.show_send_tab()
        self.payto_e.is_pr = True
        for e in [self.payto_e, self.message_e]:
            e.setFrozen(True)
        self.lock_amount(True)
        self.payto_e.setText(_("please wait..."))
        return True

    def delete_invoice(self, key):
        self.invoices.remove(key)
        self.invoice_list.update()

    def payment_request_ok(self):
        pr = self.payment_request
        key = self.invoices.add(pr)
        status = self.invoices.get_status(key)
        self.invoice_list.update()
        if status == PR_PAID:
            self.show_message("invoice already paid")
            self.do_clear()
            self.payment_request = None
            return
        self.payto_e.is_pr = True
        if not pr.has_expired():
            self.payto_e.setGreen()
        else:
            self.payto_e.setExpired()
        self.payto_e.setText(pr.get_requestor())
        self.amount_e.setText(format_satoshis_plain(pr.get_amount(), self.decimal_point))
        self.message_e.setText(pr.get_memo())
        # signal to set fee
        self.amount_e.textEdited.emit("")

    def payment_request_error(self):
        self.show_message(self.payment_request.error)
        self.payment_request = None
        self.do_clear()

    def on_pr(self, request):
        self.payment_request = request
        if self.payment_request.verify(self.contacts):
            self.payment_request_ok_signal.emit()
        else:
            self.payment_request_error_signal.emit()

    def pay_to_URI(self, URI):
        if not URI:
            return
        try:
            out = util.parse_URI(URI, self.on_pr)
        except BaseException as e:
            self.show_error(_('Invalid faircoin URI:') + '\n' + str(e))
            return
        self.show_send_tab()
        r = out.get('r')
        sig = out.get('sig')
        name = out.get('name')
        if r or (name and sig):
            self.prepare_for_payment_request()
            return
        address = out.get('address')
        amount = out.get('amount')
        label = out.get('label')
        message = out.get('message')
        # use label as description (not BIP21 compliant)
        if label and not message:
            message = label
        if address:
            self.payto_e.setText(address)
        if message:
            self.message_e.setText(message)
        if amount:
            self.amount_e.setAmount(amount)
            self.amount_e.textEdited.emit("")


    def do_clear(self):
        self.is_max = False
        self.not_enough_funds = False
        self.payment_request = None
        self.payto_e.is_pr = False
        for e in [self.payto_e, self.message_e, self.amount_e, self.fiat_send_e,
                  self.fee_e, self.feerate_e]:
            e.setText('')
            e.setFrozen(False)
        self.fee_slider.activate()
        self.feerate_e.setAmount(self.config.fee_per_byte())
        self.size_e.setAmount(0)
        self.feerounding_icon.setVisible(False)
        self.set_pay_from([])
        self.tx_external_keypairs = {}
        self.update_status()
        run_hook('do_clear', self)

    def set_frozen_state(self, addrs, freeze):
        self.wallet.set_frozen_state(addrs, freeze)
        self.address_list.update()
        self.utxo_list.update()
        self.update_fee()

    def create_list_tab(self, l, toolbar=None):
        w = QWidget()
        w.searchable_list = l
        vbox = QVBoxLayout()
        w.setLayout(vbox)
        vbox.setContentsMargins(0, 0, 0, 0)
        vbox.setSpacing(0)
        if toolbar:
            vbox.addLayout(toolbar)
        vbox.addWidget(l)
        return w

    def create_addresses_tab(self):
        from .address_list import AddressList
        self.address_list = l = AddressList(self)
        toolbar = l.create_toolbar(self.config)
        toolbar_shown = self.config.get('show_toolbar_addresses', False)
        l.show_toolbar(toolbar_shown)
        return self.create_list_tab(l, toolbar)

    def create_utxo_tab(self):
        from .utxo_list import UTXOList
        self.utxo_list = l = UTXOList(self)
        return self.create_list_tab(l)

    def create_contacts_tab(self):
        from .contact_list import ContactList
        self.contact_list = l = ContactList(self)
        return self.create_list_tab(l)

    def remove_address(self, addr):
        if self.question(_("Do you want to remove {} from your wallet?").format(addr)):
            self.wallet.delete_address(addr)
            self.need_update.set()  # history, addresses, coins
            self.clear_receive_tab()

    def get_coins(self):
        if self.pay_from:
            return self.pay_from
        else:
            return self.wallet.get_spendable_coins(None, self.config)

    def spend_coins(self, coins):
        self.set_pay_from(coins)
        self.show_send_tab()
        self.update_fee()

    def paytomany(self):
        self.show_send_tab()
        self.payto_e.paytomany()
        msg = '\n'.join([
            _('Enter a list of outputs in the \'Pay to\' field.'),
            _('One output per line.'),
            _('Format: address, amount'),
            _('You may load a CSV file using the file icon.')
        ])
        self.show_message(msg, title=_('Pay to many'))

    def payto_contacts(self, labels):
        paytos = [self.get_contact_payto(label) for label in labels]
        self.show_send_tab()
        if len(paytos) == 1:
            self.payto_e.setText(paytos[0])
            self.amount_e.setFocus()
        else:
            text = "\n".join([payto + ", 0" for payto in paytos])
            self.payto_e.setText(text)
            self.payto_e.setFocus()

    def set_contact(self, label, address):
        if not is_address(address):
            self.show_error(_('Invalid Address'))
            self.contact_list.update()  # Displays original unchanged value
            return False
        self.contacts[address] = ('address', label)
        self.contact_list.update()
        self.history_list.update()
        self.update_completions()
        return True

    def delete_contacts(self, labels):
        if not self.question(_("Remove {} from your list of contacts?")
                             .format(" + ".join(labels))):
            return
        for label in labels:
            self.contacts.pop(label)
        self.history_list.update()
        self.contact_list.update()
        self.update_completions()

    def show_invoice(self, key):
        pr = self.invoices.get(key)
        if pr is None:
            self.show_error('Cannot find payment request in wallet.')
            return
        pr.verify(self.contacts)
        self.show_pr_details(pr)

    def show_pr_details(self, pr):
        key = pr.get_id()
        d = WindowModalDialog(self, _("Invoice"))
        vbox = QVBoxLayout(d)
        grid = QGridLayout()
        grid.addWidget(QLabel(_("Requestor") + ':'), 0, 0)
        grid.addWidget(QLabel(pr.get_requestor()), 0, 1)
        grid.addWidget(QLabel(_("Amount") + ':'), 1, 0)
        outputs_str = '\n'.join(map(lambda x: self.format_amount(x[2])+ self.base_unit() + ' @ ' + x[1], pr.get_outputs()))
        grid.addWidget(QLabel(outputs_str), 1, 1)
        expires = pr.get_expiration_date()
        grid.addWidget(QLabel(_("Memo") + ':'), 2, 0)
        grid.addWidget(QLabel(pr.get_memo()), 2, 1)
        grid.addWidget(QLabel(_("Signature") + ':'), 3, 0)
        grid.addWidget(QLabel(pr.get_verify_status()), 3, 1)
        if expires:
            grid.addWidget(QLabel(_("Expires") + ':'), 4, 0)
            grid.addWidget(QLabel(format_time(expires)), 4, 1)
        vbox.addLayout(grid)
        def do_export():
            fn = self.getSaveFileName(_("Save invoice to file"), "*.bip70")
            if not fn:
                return
            with open(fn, 'wb') as f:
                data = f.write(pr.raw)
            self.show_message(_('Invoice saved as' + ' ' + fn))
        exportButton = EnterButton(_('Save'), do_export)
        def do_delete():
            if self.question(_('Delete invoice?')):
                self.invoices.remove(key)
                self.history_list.update()
                self.invoice_list.update()
                d.close()
        deleteButton = EnterButton(_('Delete'), do_delete)
        vbox.addLayout(Buttons(exportButton, deleteButton, CloseButton(d)))
        d.exec_()

    def do_pay_invoice(self, key):
        pr = self.invoices.get(key)
        self.payment_request = pr
        self.prepare_for_payment_request()
        pr.error = None  # this forces verify() to re-run
        if pr.verify(self.contacts):
            self.payment_request_ok()
        else:
            self.payment_request_error()

    def create_console_tab(self):
        from .console import Console
        self.console = console = Console()
        return console

    def update_console(self):
        console = self.console
        console.history = self.config.get("console-history",[])
        console.history_index = len(console.history)

        console.updateNamespace({'wallet' : self.wallet,
                                 'network' : self.network,
                                 'plugins' : self.gui_object.plugins,
                                 'window': self})
        console.updateNamespace({'util' : util, 'faircoin':bitcoin})

        c = commands.Commands(self.config, self.wallet, self.network, lambda: self.console.set_json(True))
        methods = {}
        def mkfunc(f, method):
            return lambda *args: f(method, args, self.password_dialog)
        for m in dir(c):
            if m[0]=='_' or m in ['network','wallet']: continue
            methods[m] = mkfunc(c._run, m)

        console.updateNamespace(methods)

    def create_status_bar(self):

        sb = QStatusBar()
        sb.setFixedHeight(35)
        qtVersion = qVersion()

        self.balance_label = QLabel("")
        self.balance_label.setTextInteractionFlags(Qt.TextSelectableByMouse)
        self.balance_label.setStyleSheet("""QLabel { padding: 0 }""")
        sb.addWidget(self.balance_label)

        self.search_box = QLineEdit()
        self.search_box.textChanged.connect(self.do_search)
        self.search_box.hide()
        sb.addPermanentWidget(self.search_box)

        self.lock_icon = QIcon()
        self.password_button = StatusBarButton(self.lock_icon, _("Password"), self.change_password_dialog )
        sb.addPermanentWidget(self.password_button)

        sb.addPermanentWidget(StatusBarButton(QIcon(":icons/preferences.png"), _("Preferences"), self.settings_dialog ) )
        self.seed_button = StatusBarButton(QIcon(":icons/seed.png"), _("Seed"), self.show_seed_dialog )
        sb.addPermanentWidget(self.seed_button)
        self.status_button = StatusBarButton(QIcon(":icons/status_disconnected.png"), _("Network"), lambda: self.gui_object.show_network_dialog(self))
        sb.addPermanentWidget(self.status_button)
        run_hook('create_status_bar', sb)
        self.setStatusBar(sb)

    def update_lock_icon(self):
        icon = QIcon(":icons/lock.png") if self.wallet.has_password() else QIcon(":icons/unlock.png")
        self.password_button.setIcon(icon)

    def update_buttons_on_seed(self):
        self.seed_button.setVisible(self.wallet.has_seed())
        self.password_button.setVisible(self.wallet.may_have_password())
        self.send_button.setVisible(not self.wallet.is_watching_only())

    def change_password_dialog(self):
        from electrumfair.storage import STO_EV_XPUB_PW
        if self.wallet.get_available_storage_encryption_version() == STO_EV_XPUB_PW:
            from .password_dialog import ChangePasswordDialogForHW
            d = ChangePasswordDialogForHW(self, self.wallet)
            ok, encrypt_file = d.run()
            if not ok:
                return

            try:
                hw_dev_pw = self.wallet.keystore.get_password_for_storage_encryption()
            except UserCancelled:
                return
            except BaseException as e:
                traceback.print_exc(file=sys.stderr)
                self.show_error(str(e))
                return
            old_password = hw_dev_pw if self.wallet.has_password() else None
            new_password = hw_dev_pw if encrypt_file else None
        else:
            from .password_dialog import ChangePasswordDialogForSW
            d = ChangePasswordDialogForSW(self, self.wallet)
            ok, old_password, new_password, encrypt_file = d.run()

        if not ok:
            return
        try:
            self.wallet.update_password(old_password, new_password, encrypt_file)
        except InvalidPassword as e:
            self.show_error(str(e))
            return
        except BaseException:
            traceback.print_exc(file=sys.stdout)
            self.show_error(_('Failed to update password'))
            return
        msg = _('Password was updated successfully') if self.wallet.has_password() else _('Password is disabled, this wallet is not protected')
        self.show_message(msg, title=_("Success"))
        self.update_lock_icon()

    def toggle_search(self):
        tab = self.tabs.currentWidget()
        #if hasattr(tab, 'searchable_list'):
        #    tab.searchable_list.toggle_toolbar()
        #return
        self.search_box.setHidden(not self.search_box.isHidden())
        if not self.search_box.isHidden():
            self.search_box.setFocus(1)
        else:
            self.do_search('')

    def do_search(self, t):
        tab = self.tabs.currentWidget()
        if hasattr(tab, 'searchable_list'):
            tab.searchable_list.filter(t)

    def new_contact_dialog(self):
        d = WindowModalDialog(self, _("New Contact"))
        vbox = QVBoxLayout(d)
        vbox.addWidget(QLabel(_('New Contact') + ':'))
        grid = QGridLayout()
        line1 = QLineEdit()
        line1.setFixedWidth(280)
        line2 = QLineEdit()
        line2.setFixedWidth(280)
        grid.addWidget(QLabel(_("Address")), 1, 0)
        grid.addWidget(line1, 1, 1)
        grid.addWidget(QLabel(_("Name")), 2, 0)
        grid.addWidget(line2, 2, 1)
        vbox.addLayout(grid)
        vbox.addLayout(Buttons(CancelButton(d), OkButton(d)))
        if d.exec_():
            self.set_contact(line2.text(), line1.text())

    def show_master_public_keys(self):
        dialog = WindowModalDialog(self, _("Wallet Information"))
        dialog.setMinimumSize(500, 100)
        mpk_list = self.wallet.get_master_public_keys()
        vbox = QVBoxLayout()
        wallet_type = self.wallet.storage.get('wallet_type', '')
        grid = QGridLayout()
        basename = os.path.basename(self.wallet.storage.path)
        grid.addWidget(QLabel(_("Wallet name")+ ':'), 0, 0)
        grid.addWidget(QLabel(basename), 0, 1)
        grid.addWidget(QLabel(_("Wallet type")+ ':'), 1, 0)
        grid.addWidget(QLabel(wallet_type), 1, 1)
        grid.addWidget(QLabel(_("Script type")+ ':'), 2, 0)
        grid.addWidget(QLabel(self.wallet.txin_type), 2, 1)
        vbox.addLayout(grid)
        if self.wallet.is_deterministic():
            mpk_text = ShowQRTextEdit()
            mpk_text.setMaximumHeight(150)
            mpk_text.addCopyButton(self.app)
            def show_mpk(index):
                mpk_text.setText(mpk_list[index])
            # only show the combobox in case multiple accounts are available
            if len(mpk_list) > 1:
                def label(key):
                    if isinstance(self.wallet, Multisig_Wallet):
                        return _("cosigner") + ' ' + str(key+1)
                    return ''
                labels = [label(i) for i in range(len(mpk_list))]
                on_click = lambda clayout: show_mpk(clayout.selected_index())
                labels_clayout = ChoicesLayout(_("Master Public Keys"), labels, on_click)
                vbox.addLayout(labels_clayout.layout())
            else:
                vbox.addWidget(QLabel(_("Master Public Key")))
            show_mpk(0)
            vbox.addWidget(mpk_text)
        vbox.addStretch(1)
        vbox.addLayout(Buttons(CloseButton(dialog)))
        dialog.setLayout(vbox)
        dialog.exec_()

    def remove_wallet(self):
        if self.question('\n'.join([
                _('Delete wallet file?'),
                "%s"%self.wallet.storage.path,
                _('If your wallet contains funds, make sure you have saved its seed.')])):
            self._delete_wallet()

    @protected
    def _delete_wallet(self, password):
        wallet_path = self.wallet.storage.path
        basename = os.path.basename(wallet_path)
        self.gui_object.daemon.stop_wallet(wallet_path)
        self.close()
        os.unlink(wallet_path)
        self.show_error(_("Wallet removed: {}").format(basename))

    @protected
    def show_seed_dialog(self, password):
        if not self.wallet.has_seed():
            self.show_message(_('This wallet has no seed'))
            return
        keystore = self.wallet.get_keystore()
        try:
            seed = keystore.get_seed(password)
            passphrase = keystore.get_passphrase(password)
        except BaseException as e:
            self.show_error(str(e))
            return
        from .seed_dialog import SeedDialog
        d = SeedDialog(self, seed, passphrase)
        d.exec_()

    def show_qrcode(self, data, title = _("QR code"), parent=None):
        if not data:
            return
        d = QRDialog(data, parent or self, title)
        d.exec_()

    @protected
    def show_private_key(self, address, password):
        if not address:
            return
        try:
            pk, redeem_script = self.wallet.export_private_key(address, password)
        except Exception as e:
            traceback.print_exc(file=sys.stdout)
            self.show_message(str(e))
            return
        xtype = bitcoin.deserialize_privkey(pk)[0]
        d = WindowModalDialog(self, _("Private key"))
        d.setMinimumSize(600, 150)
        vbox = QVBoxLayout()
        vbox.addWidget(QLabel(_("Address") + ': ' + address))
        vbox.addWidget(QLabel(_("Script type") + ': ' + xtype))
        vbox.addWidget(QLabel(_("Private key") + ':'))
        keys_e = ShowQRTextEdit(text=pk)
        keys_e.addCopyButton(self.app)
        vbox.addWidget(keys_e)
        if redeem_script:
            vbox.addWidget(QLabel(_("Redeem Script") + ':'))
            rds_e = ShowQRTextEdit(text=redeem_script)
            rds_e.addCopyButton(self.app)
            vbox.addWidget(rds_e)
        vbox.addLayout(Buttons(CloseButton(d)))
        d.setLayout(vbox)
        d.exec_()

    msg_sign = _("Signing with an address actually means signing with the corresponding "
                "private key, and verifying with the corresponding public key. The "
                "address you have entered does not have a unique public key, so these "
                "operations cannot be performed.") + '\n\n' + \
               _('The operation is undefined. Not just in Electrum, but in general.')

    @protected
    def do_sign(self, address, message, signature, password):
        address  = address.text().strip()
        message = message.toPlainText().strip()
        if not bitcoin.is_address(address):
            self.show_message(_('Invalid FairCoin address.'))
            return
        if self.wallet.is_watching_only():
            self.show_message(_('This is a watching-only wallet.'))
            return
        if not self.wallet.is_mine(address):
            self.show_message(_('Address not in wallet.'))
            return
        txin_type = self.wallet.get_txin_type(address)
        if txin_type not in ['p2pkh', 'p2wpkh', 'p2wpkh-p2sh']:
            self.show_message(_('Cannot sign messages with this type of address:') + \
                              ' ' + txin_type + '\n\n' + self.msg_sign)
            return
        task = partial(self.wallet.sign_message, address, message, password)

        def show_signed_message(sig):
            try:
                signature.setText(base64.b64encode(sig).decode('ascii'))
            except RuntimeError:
                # (signature) wrapped C/C++ object has been deleted
                pass

        self.wallet.thread.add(task, on_success=show_signed_message)

    def do_verify(self, address, message, signature):
        address  = address.text().strip()
        message = message.toPlainText().strip().encode('utf-8')
        if not bitcoin.is_address(address):
            self.show_message(_('Invalid FairCoin address.'))
            return
        try:
            # This can throw on invalid base64
            sig = base64.b64decode(str(signature.toPlainText()))
            verified = ecc.verify_message_with_address(address, sig, message)
        except Exception as e:
            verified = False
        if verified:
            self.show_message(_("Signature verified"))
        else:
            self.show_error(_("Wrong signature"))

    def sign_verify_message(self, address=''):
        d = WindowModalDialog(self, _('Sign/verify Message'))
        d.setMinimumSize(610, 290)

        layout = QGridLayout(d)

        message_e = QTextEdit()
        layout.addWidget(QLabel(_('Message')), 1, 0)
        layout.addWidget(message_e, 1, 1)
        layout.setRowStretch(2,3)

        address_e = QLineEdit()
        address_e.setText(address)
        layout.addWidget(QLabel(_('Address')), 2, 0)
        layout.addWidget(address_e, 2, 1)

        signature_e = QTextEdit()
        layout.addWidget(QLabel(_('Signature')), 3, 0)
        layout.addWidget(signature_e, 3, 1)
        layout.setRowStretch(3,1)

        hbox = QHBoxLayout()

        b = QPushButton(_("Sign"))
        b.clicked.connect(lambda: self.do_sign(address_e, message_e, signature_e))
        hbox.addWidget(b)

        b = QPushButton(_("Verify"))
        b.clicked.connect(lambda: self.do_verify(address_e, message_e, signature_e))
        hbox.addWidget(b)

        b = QPushButton(_("Close"))
        b.clicked.connect(d.accept)
        hbox.addWidget(b)
        layout.addLayout(hbox, 4, 1)
        d.exec_()

    @protected
    def do_decrypt(self, message_e, pubkey_e, encrypted_e, password):
        if self.wallet.is_watching_only():
            self.show_message(_('This is a watching-only wallet.'))
            return
        cyphertext = encrypted_e.toPlainText()
        task = partial(self.wallet.decrypt_message, pubkey_e.text(), cyphertext, password)

        def setText(text):
            try:
                message_e.setText(text.decode('utf-8'))
            except RuntimeError:
                # (message_e) wrapped C/C++ object has been deleted
                pass

        self.wallet.thread.add(task, on_success=setText)

    def do_encrypt(self, message_e, pubkey_e, encrypted_e):
        message = message_e.toPlainText()
        message = message.encode('utf-8')
        try:
            public_key = ecc.ECPubkey(bfh(pubkey_e.text()))
        except BaseException as e:
            traceback.print_exc(file=sys.stdout)            
            self.show_warning(_('Invalid Public key')) 
            return
        encrypted = public_key.encrypt_message(message)
        encrypted_e.setText(encrypted.decode('ascii'))

    def encrypt_message(self, address=''):
        d = WindowModalDialog(self, _('Encrypt/decrypt Message'))
        d.setMinimumSize(610, 490)

        layout = QGridLayout(d)

        message_e = QTextEdit()
        layout.addWidget(QLabel(_('Message')), 1, 0)
        layout.addWidget(message_e, 1, 1)
        layout.setRowStretch(2,3)

        pubkey_e = QLineEdit()
        if address:
            pubkey = self.wallet.get_public_key(address)
            pubkey_e.setText(pubkey)
        layout.addWidget(QLabel(_('Public key')), 2, 0)
        layout.addWidget(pubkey_e, 2, 1)

        encrypted_e = QTextEdit()
        layout.addWidget(QLabel(_('Encrypted')), 3, 0)
        layout.addWidget(encrypted_e, 3, 1)
        layout.setRowStretch(3,1)

        hbox = QHBoxLayout()
        b = QPushButton(_("Encrypt"))
        b.clicked.connect(lambda: self.do_encrypt(message_e, pubkey_e, encrypted_e))
        hbox.addWidget(b)

        b = QPushButton(_("Decrypt"))
        b.clicked.connect(lambda: self.do_decrypt(message_e, pubkey_e, encrypted_e))
        hbox.addWidget(b)

        b = QPushButton(_("Close"))
        b.clicked.connect(d.accept)
        hbox.addWidget(b)

        layout.addLayout(hbox, 4, 1)
        d.exec_()

    def password_dialog(self, msg=None, parent=None):
        from .password_dialog import PasswordDialog
        parent = parent or self
        d = PasswordDialog(parent, msg)
        return d.run()

    def tx_from_text(self, txt):
        from electrumfair.transaction import tx_from_str
        try:
            tx = tx_from_str(txt)
            return Transaction(tx)
        except BaseException as e:
            self.show_critical(_("Electrum was unable to parse your transaction") + ":\n" + str(e))
            return

    def read_tx_from_qrcode(self):
        from electrumfair import qrscanner
        try:
            data = qrscanner.scan_barcode(self.config.get_video_device())
        except BaseException as e:
            self.show_error(str(e))
            return
        if not data:
            return
        # if the user scanned a bitcoin URI
        if str(data).startswith("faircoin:"):
            self.pay_to_URI(data)
            return
        # else if the user scanned an offline signed tx
        try:
            data = bh2u(bitcoin.base_decode(data, length=None, base=43))
        except BaseException as e:
            self.show_error((_('Could not decode QR code')+':\n{}').format(e))
            return
        tx = self.tx_from_text(data)
        if not tx:
            return
        self.show_transaction(tx)

    def read_tx_from_file(self):
        fileName = self.getOpenFileName(_("Select your transaction file"), "*.txn")
        if not fileName:
            return
        try:
            with open(fileName, "r") as f:
                file_content = f.read()
        except (ValueError, IOError, os.error) as reason:
            self.show_critical(_("Electrum was unable to open your transaction file") + "\n" + str(reason), title=_("Unable to read file or no transaction found"))
            return
        return self.tx_from_text(file_content)

    def do_process_from_text(self):
        text = text_dialog(self, _('Input raw transaction'), _("Transaction:"), _("Load transaction"))
        if not text:
            return
        tx = self.tx_from_text(text)
        if tx:
            self.show_transaction(tx)

    def do_process_from_file(self):
        tx = self.read_tx_from_file()
        if tx:
            self.show_transaction(tx)

    def do_process_from_txid(self):
        from electrumfair import transaction
        txid, ok = QInputDialog.getText(self, _('Lookup transaction'), _('Transaction ID') + ':')
        if ok and txid:
            txid = str(txid).strip()
            try:
                r = self.network.get_transaction(txid)
            except BaseException as e:
                self.show_message(str(e))
                return
            tx = transaction.Transaction(r)
            self.show_transaction(tx)

    @protected
    def export_privkeys_dialog(self, password):
        if self.wallet.is_watching_only():
            self.show_message(_("This is a watching-only wallet"))
            return

        if isinstance(self.wallet, Multisig_Wallet):
            self.show_message(_('WARNING: This is a multi-signature wallet.') + '\n' +
                              _('It cannot be "backed up" by simply exporting these private keys.'))

        d = WindowModalDialog(self, _('Private keys'))
        d.setMinimumSize(980, 300)
        vbox = QVBoxLayout(d)

        msg = "%s\n%s\n%s" % (_("WARNING: ALL your private keys are secret."),
                              _("Exposing a single private key can compromise your entire wallet!"),
                              _("In particular, DO NOT use 'redeem private key' services proposed by third parties."))
        vbox.addWidget(QLabel(msg))

        e = QTextEdit()
        e.setReadOnly(True)
        vbox.addWidget(e)

        defaultname = 'electrum-private-keys.csv'
        select_msg = _('Select file to export your private keys to')
        hbox, filename_e, csv_button = filename_field(self, self.config, defaultname, select_msg)
        vbox.addLayout(hbox)

        b = OkButton(d, _('Export'))
        b.setEnabled(False)
        vbox.addLayout(Buttons(CancelButton(d), b))

        private_keys = {}
        addresses = self.wallet.get_addresses()
        done = False
        cancelled = False
        def privkeys_thread():
            for addr in addresses:
                time.sleep(0.1)
                if done or cancelled:
                    break
                privkey = self.wallet.export_private_key(addr, password)[0]
                private_keys[addr] = privkey
                self.computing_privkeys_signal.emit()
            if not cancelled:
                self.computing_privkeys_signal.disconnect()
                self.show_privkeys_signal.emit()

        def show_privkeys():
            s = "\n".join( map( lambda x: x[0] + "\t"+ x[1], private_keys.items()))
            e.setText(s)
            b.setEnabled(True)
            self.show_privkeys_signal.disconnect()
            nonlocal done
            done = True

        def on_dialog_closed(*args):
            nonlocal done
            nonlocal cancelled
            if not done:
                cancelled = True
                self.computing_privkeys_signal.disconnect()
                self.show_privkeys_signal.disconnect()

        self.computing_privkeys_signal.connect(lambda: e.setText("Please wait... %d/%d"%(len(private_keys),len(addresses))))
        self.show_privkeys_signal.connect(show_privkeys)
        d.finished.connect(on_dialog_closed)
        threading.Thread(target=privkeys_thread).start()

        if not d.exec_():
            done = True
            return

        filename = filename_e.text()
        if not filename:
            return

        try:
            self.do_export_privkeys(filename, private_keys, csv_button.isChecked())
        except (IOError, os.error) as reason:
            txt = "\n".join([
                _("Electrum was unable to produce a private key-export."),
                str(reason)
            ])
            self.show_critical(txt, title=_("Unable to create csv"))

        except Exception as e:
            self.show_message(str(e))
            return

        self.show_message(_("Private keys exported."))

    def do_export_privkeys(self, fileName, pklist, is_csv):
        with open(fileName, "w+") as f:
            if is_csv:
                transaction = csv.writer(f)
                transaction.writerow(["address", "private_key"])
                for addr, pk in pklist.items():
                    transaction.writerow(["%34s"%addr,pk])
            else:
                import json
                f.write(json.dumps(pklist, indent = 4))

    def do_import_labels(self):
        def import_labels(path):
            def _validate(data):
                return data  # TODO

            def import_labels_assign(data):
                for key, value in data.items():
                    self.wallet.set_label(key, value)
            import_meta(path, _validate, import_labels_assign)

        def on_import():
            self.need_update.set()
        import_meta_gui(self, _('labels'), import_labels, on_import)

    def do_export_labels(self):
        def export_labels(filename):
            export_meta(self.wallet.labels, filename)
        export_meta_gui(self, _('labels'), export_labels)

    def sweep_key_dialog(self):
        d = WindowModalDialog(self, title=_('Sweep private keys'))
        d.setMinimumSize(600, 300)

        vbox = QVBoxLayout(d)

        hbox_top = QHBoxLayout()
        hbox_top.addWidget(QLabel(_("Enter private keys:")))
        hbox_top.addWidget(InfoButton(WIF_HELP_TEXT), alignment=Qt.AlignRight)
        vbox.addLayout(hbox_top)

        keys_e = ScanQRTextEdit(allow_multi=True)
        keys_e.setTabChangesFocus(True)
        vbox.addWidget(keys_e)

        addresses = self.wallet.get_unused_addresses()
        if not addresses:
            try:
                addresses = self.wallet.get_receiving_addresses()
            except AttributeError:
                addresses = self.wallet.get_addresses()
        h, address_e = address_field(addresses)
        vbox.addLayout(h)

        vbox.addStretch(1)
        button = OkButton(d, _('Sweep'))
        vbox.addLayout(Buttons(CancelButton(d), button))
        button.setEnabled(False)

        def get_address():
            addr = str(address_e.text()).strip()
            if bitcoin.is_address(addr):
                return addr

        def get_pk():
            text = str(keys_e.toPlainText())
            return keystore.get_private_keys(text)

        f = lambda: button.setEnabled(get_address() is not None and get_pk() is not None)
        on_address = lambda text: address_e.setStyleSheet((ColorScheme.DEFAULT if get_address() else ColorScheme.RED).as_stylesheet())
        keys_e.textChanged.connect(f)
        address_e.textChanged.connect(f)
        address_e.textChanged.connect(on_address)
        if not d.exec_():
            return
        from electrumfair.wallet import sweep_preparations
        try:
            self.do_clear()
            coins, keypairs = sweep_preparations(get_pk(), self.network)
            self.tx_external_keypairs = keypairs
            self.spend_coins(coins)
            self.payto_e.setText(get_address())
            self.spend_max()
            self.payto_e.setFrozen(True)
            self.amount_e.setFrozen(True)
        except BaseException as e:
            self.show_message(str(e))
            return
        self.warn_if_watching_only()

    def _do_import(self, title, header_layout, func):
        text = text_dialog(self, title, header_layout, _('Import'), allow_multi=True)
        if not text:
            return
        bad = []
        good = []
        for key in str(text).split():
            try:
                addr = func(key)
                good.append(addr)
            except BaseException as e:
                bad.append(key)
                continue
        if good:
            self.show_message(_("The following addresses were added") + ':\n' + '\n'.join(good))
        if bad:
            self.show_critical(_("The following inputs could not be imported") + ':\n'+ '\n'.join(bad))
        self.address_list.update()
        self.history_list.update()

    def import_addresses(self):
        if not self.wallet.can_import_address():
            return
        title, msg = _('Import addresses'), _("Enter addresses")+':'
        self._do_import(title, msg, self.wallet.import_address)

    @protected
    def do_import_privkey(self, password):
        if not self.wallet.can_import_privkey():
            return
        title = _('Import private keys')
        header_layout = QHBoxLayout()
        header_layout.addWidget(QLabel(_("Enter private keys")+':'))
        header_layout.addWidget(InfoButton(WIF_HELP_TEXT), alignment=Qt.AlignRight)
        self._do_import(title, header_layout, lambda x: self.wallet.import_private_key(x, password))

    def update_fiat(self):
        b = self.fx and self.fx.is_enabled()
        self.fiat_send_e.setVisible(b)
        self.fiat_receive_e.setVisible(b)
        self.history_list.refresh_headers()
        self.history_list.update()
        self.address_list.refresh_headers()
        self.address_list.update()
        self.update_status()

    def settings_dialog(self):
        self.need_restart = False
        d = WindowModalDialog(self, _('Preferences'))
        vbox = QVBoxLayout()
        tabs = QTabWidget()
        gui_widgets = []
        fee_widgets = []
        tx_widgets = []
        id_widgets = []

        # language
        lang_help = _('Select which language is used in the GUI (after restart).')
        lang_label = HelpLabel(_('Language') + ':', lang_help)
        lang_combo = QComboBox()
        from electrumfair.i18n import languages
        lang_combo.addItems(list(languages.values()))
        lang_keys = list(languages.keys())
        lang_cur_setting = self.config.get("language", '')
        try:
            index = lang_keys.index(lang_cur_setting)
        except ValueError:  # not in list
            index = 0
        lang_combo.setCurrentIndex(index)
        if not self.config.is_modifiable('language'):
            for w in [lang_combo, lang_label]: w.setEnabled(False)
        def on_lang(x):
            lang_request = list(languages.keys())[lang_combo.currentIndex()]
            if lang_request != self.config.get('language'):
                self.config.set_key("language", lang_request, True)
                self.need_restart = True
        lang_combo.currentIndexChanged.connect(on_lang)
        gui_widgets.append((lang_label, lang_combo))

        nz_help = _('Number of zeros displayed after the decimal point. For example, if this is set to 2, "1." will be displayed as "1.00"')
        nz_label = HelpLabel(_('Zeros after decimal point') + ':', nz_help)
        nz = QSpinBox()
        nz.setMinimum(0)
        nz.setMaximum(self.decimal_point)
        nz.setValue(self.num_zeros)
        if not self.config.is_modifiable('num_zeros'):
            for w in [nz, nz_label]: w.setEnabled(False)
        def on_nz():
            value = nz.value()
            if self.num_zeros != value:
                self.num_zeros = value
                self.config.set_key('num_zeros', value, True)
                self.history_list.update()
                self.address_list.update()
        nz.valueChanged.connect(on_nz)
        gui_widgets.append((nz_label, nz))

        msg = '\n'.join([
            _('Time based: fee rate is based on average confirmation time estimates'),
            _('Mempool based: fee rate is targeting a depth in the memory pool')
            ]
        )
        fee_type_label = HelpLabel(_('Fee estimation') + ':', msg)
        fee_type_combo = QComboBox()
        fee_type_combo.addItems([_('Static'), _('ETA'), _('Mempool')])
        fee_type_combo.setCurrentIndex((2 if self.config.use_mempool_fees() else 1) if self.config.is_dynfee() else 0)
        def on_fee_type(x):
            self.config.set_key('mempool_fees', x==2)
            self.config.set_key('dynamic_fees', x>0)
            self.fee_slider.update()
        fee_type_combo.currentIndexChanged.connect(on_fee_type)
        fee_widgets.append((fee_type_label, fee_type_combo))

        feebox_cb = QCheckBox(_('Edit fees manually'))
        feebox_cb.setChecked(self.config.get('show_fee', False))
        feebox_cb.setToolTip(_("Show fee edit box in send tab."))
        def on_feebox(x):
            self.config.set_key('show_fee', x == Qt.Checked)
            self.fee_adv_controls.setVisible(bool(x))
        feebox_cb.stateChanged.connect(on_feebox)
        fee_widgets.append((feebox_cb, None))

        use_rbf_cb = QCheckBox(_('Use Replace-By-Fee'))
        use_rbf_cb.setChecked(self.config.get('use_rbf', True))
        use_rbf_cb.setToolTip(
            _('If you check this box, your transactions will be marked as non-final,') + '\n' + \
            _('and you will have the possibility, while they are unconfirmed, to replace them with transactions that pay higher fees.') + '\n' + \
            _('Note that some merchants do not accept non-final transactions until they are confirmed.'))
        def on_use_rbf(x):
            self.config.set_key('use_rbf', x == Qt.Checked)
        use_rbf_cb.stateChanged.connect(on_use_rbf)
        fee_widgets.append((use_rbf_cb, None))

        msg = _('OpenAlias record, used to receive coins and to sign payment requests.') + '\n\n'\
              + _('The following alias providers are available:') + '\n'\
              + '\n'.join(['https://cryptoname.co/', 'http://xmr.link']) + '\n\n'\
              + 'For more information, see https://openalias.org'
        alias_label = HelpLabel(_('OpenAlias') + ':', msg)
        alias = self.config.get('alias','')
        alias_e = QLineEdit(alias)
        def set_alias_color():
            if not self.config.get('alias'):
                alias_e.setStyleSheet("")
                return
            if self.alias_info:
                alias_addr, alias_name, validated = self.alias_info
                alias_e.setStyleSheet((ColorScheme.GREEN if validated else ColorScheme.RED).as_stylesheet(True))
            else:
                alias_e.setStyleSheet(ColorScheme.RED.as_stylesheet(True))
        def on_alias_edit():
            alias_e.setStyleSheet("")
            alias = str(alias_e.text())
            self.config.set_key('alias', alias, True)
            if alias:
                self.fetch_alias()
        set_alias_color()
        self.alias_received_signal.connect(set_alias_color)
        alias_e.editingFinished.connect(on_alias_edit)
        id_widgets.append((alias_label, alias_e))

        # SSL certificate
        msg = ' '.join([
            _('SSL certificate used to sign payment requests.'),
            _('Use setconfig to set ssl_chain and ssl_privkey.'),
        ])
        if self.config.get('ssl_privkey') or self.config.get('ssl_chain'):
            try:
                SSL_identity = paymentrequest.check_ssl_config(self.config)
                SSL_error = None
            except BaseException as e:
                SSL_identity = "error"
                SSL_error = str(e)
        else:
            SSL_identity = ""
            SSL_error = None
        SSL_id_label = HelpLabel(_('SSL certificate') + ':', msg)
        SSL_id_e = QLineEdit(SSL_identity)
        SSL_id_e.setStyleSheet((ColorScheme.RED if SSL_error else ColorScheme.GREEN).as_stylesheet(True) if SSL_identity else '')
        if SSL_error:
            SSL_id_e.setToolTip(SSL_error)
        SSL_id_e.setReadOnly(True)
        id_widgets.append((SSL_id_label, SSL_id_e))

<<<<<<< HEAD
        units = ['FAIR', 'mFAIR', 'uFAIR']
        msg = (_('Base unit of your wallet.')
              + '\n1 FAIR = 1000 mFAIR. 1mFAIR = 1000 bits.\n'
              + _(' These settings affects the Send tab, and all balance related fields.'))
=======
        units = base_units_list
        msg = (_('Base unit of your wallet.')
               + '\n1 BTC = 1000 mBTC. 1 mBTC = 1000 bits. 1 bit = 100 sat.\n'
               + _('This setting affects the Send tab, and all balance related fields.'))
>>>>>>> 26fcb1d3
        unit_label = HelpLabel(_('Base unit') + ':', msg)
        unit_combo = QComboBox()
        unit_combo.addItems(units)
        unit_combo.setCurrentIndex(units.index(self.base_unit()))
        def on_unit(x, nz):
            unit_result = units[unit_combo.currentIndex()]
            if self.base_unit() == unit_result:
                return
            edits = self.amount_e, self.fee_e, self.receive_amount_e
            amounts = [edit.get_amount() for edit in edits]
<<<<<<< HEAD
            if unit_result == 'FAIR':
                self.decimal_point = 8
            elif unit_result == 'mFAIR':
                self.decimal_point = 5
            elif unit_result == 'uFAIR':
                self.decimal_point = 2
            else:
                raise Exception('Unknown base unit')
=======
            self.decimal_point = base_unit_name_to_decimal_point(unit_result)
>>>>>>> 26fcb1d3
            self.config.set_key('decimal_point', self.decimal_point, True)
            nz.setMaximum(self.decimal_point)
            self.history_list.update()
            self.request_list.update()
            self.address_list.update()
            for edit, amount in zip(edits, amounts):
                edit.setAmount(amount)
            self.update_status()
        unit_combo.currentIndexChanged.connect(lambda x: on_unit(x, nz))
        gui_widgets.append((unit_label, unit_combo))

        block_explorers = sorted(util.block_explorer_info().keys())
        msg = _('Choose which online block explorer to use for functions that open a web browser')
        block_ex_label = HelpLabel(_('Online Block Explorer') + ':', msg)
        block_ex_combo = QComboBox()
        block_ex_combo.addItems(block_explorers)
        block_ex_combo.setCurrentIndex(block_ex_combo.findText(util.block_explorer(self.config)))
        def on_be(x):
            be_result = block_explorers[block_ex_combo.currentIndex()]
            self.config.set_key('block_explorer', be_result, True)
        block_ex_combo.currentIndexChanged.connect(on_be)
        gui_widgets.append((block_ex_label, block_ex_combo))

        from electrumfair import qrscanner
        system_cameras = qrscanner._find_system_cameras()
        qr_combo = QComboBox()
        qr_combo.addItem("Default","default")
        for camera, device in system_cameras.items():
            qr_combo.addItem(camera, device)
        #combo.addItem("Manually specify a device", config.get("video_device"))
        index = qr_combo.findData(self.config.get("video_device"))
        qr_combo.setCurrentIndex(index)
        msg = _("Install the zbar package to enable this.")
        qr_label = HelpLabel(_('Video Device') + ':', msg)
        qr_combo.setEnabled(qrscanner.libzbar is not None)
        on_video_device = lambda x: self.config.set_key("video_device", qr_combo.itemData(x), True)
        qr_combo.currentIndexChanged.connect(on_video_device)
        gui_widgets.append((qr_label, qr_combo))

        colortheme_combo = QComboBox()
        colortheme_combo.addItem(_('Light'), 'default')
        colortheme_combo.addItem(_('Dark'), 'dark')
        index = colortheme_combo.findData(self.config.get('qt_gui_color_theme', 'default'))
        colortheme_combo.setCurrentIndex(index)
        colortheme_label = QLabel(_('Color theme') + ':')
        def on_colortheme(x):
            self.config.set_key('qt_gui_color_theme', colortheme_combo.itemData(x), True)
            self.need_restart = True
        colortheme_combo.currentIndexChanged.connect(on_colortheme)
        gui_widgets.append((colortheme_label, colortheme_combo))

        usechange_cb = QCheckBox(_('Use change addresses'))
        usechange_cb.setChecked(self.wallet.use_change)
        if not self.config.is_modifiable('use_change'): usechange_cb.setEnabled(False)
        def on_usechange(x):
            usechange_result = x == Qt.Checked
            if self.wallet.use_change != usechange_result:
                self.wallet.use_change = usechange_result
                self.wallet.storage.put('use_change', self.wallet.use_change)
                multiple_cb.setEnabled(self.wallet.use_change)
        usechange_cb.stateChanged.connect(on_usechange)
        usechange_cb.setToolTip(_('Using change addresses makes it more difficult for other people to track your transactions.'))
        tx_widgets.append((usechange_cb, None))

        def on_multiple(x):
            multiple = x == Qt.Checked
            if self.wallet.multiple_change != multiple:
                self.wallet.multiple_change = multiple
                self.wallet.storage.put('multiple_change', multiple)
        multiple_change = self.wallet.multiple_change
        multiple_cb = QCheckBox(_('Use multiple change addresses'))
        multiple_cb.setEnabled(self.wallet.use_change)
        multiple_cb.setToolTip('\n'.join([
            _('In some cases, use up to 3 change addresses in order to break '
              'up large coin amounts and obfuscate the recipient address.'),
            _('This may result in higher transactions fees.')
        ]))
        multiple_cb.setChecked(multiple_change)
        multiple_cb.stateChanged.connect(on_multiple)
        tx_widgets.append((multiple_cb, None))

        def fmt_docs(key, klass):
            lines = [ln.lstrip(" ") for ln in klass.__doc__.split("\n")]
            return '\n'.join([key, "", " ".join(lines)])

        choosers = sorted(coinchooser.COIN_CHOOSERS.keys())
        if len(choosers) > 1:
            chooser_name = coinchooser.get_name(self.config)
            msg = _('Choose coin (UTXO) selection method.  The following are available:\n\n')
            msg += '\n\n'.join(fmt_docs(*item) for item in coinchooser.COIN_CHOOSERS.items())
            chooser_label = HelpLabel(_('Coin selection') + ':', msg)
            chooser_combo = QComboBox()
            chooser_combo.addItems(choosers)
            i = choosers.index(chooser_name) if chooser_name in choosers else 0
            chooser_combo.setCurrentIndex(i)
            def on_chooser(x):
                chooser_name = choosers[chooser_combo.currentIndex()]
                self.config.set_key('coin_chooser', chooser_name)
            chooser_combo.currentIndexChanged.connect(on_chooser)
            tx_widgets.append((chooser_label, chooser_combo))

        def on_unconf(x):
            self.config.set_key('confirmed_only', bool(x))
        conf_only = self.config.get('confirmed_only', False)
        unconf_cb = QCheckBox(_('Spend only confirmed coins'))
        unconf_cb.setToolTip(_('Spend only confirmed inputs.'))
        unconf_cb.setChecked(conf_only)
        unconf_cb.stateChanged.connect(on_unconf)
        tx_widgets.append((unconf_cb, None))

        def on_outrounding(x):
            self.config.set_key('coin_chooser_output_rounding', bool(x))
        enable_outrounding = self.config.get('coin_chooser_output_rounding', False)
        outrounding_cb = QCheckBox(_('Enable output value rounding'))
        outrounding_cb.setToolTip(
            _('Set the value of the change output so that it has similar precision to the other outputs.') + '\n' +
            _('This might improve your privacy somewhat.') + '\n' +
            _('If enabled, at most 100 satoshis might be lost due to this, per transaction.'))
        outrounding_cb.setChecked(enable_outrounding)
        outrounding_cb.stateChanged.connect(on_outrounding)
        tx_widgets.append((outrounding_cb, None))

        # Fiat Currency
        hist_checkbox = QCheckBox()
        hist_capgains_checkbox = QCheckBox()
        fiat_address_checkbox = QCheckBox()
        ccy_combo = QComboBox()
        ex_combo = QComboBox()

        def update_currencies():
            if not self.fx: return
            currencies = sorted(self.fx.get_currencies(self.fx.get_history_config()))
            ccy_combo.clear()
            ccy_combo.addItems([_('None')] + currencies)
            if self.fx.is_enabled():
                ccy_combo.setCurrentIndex(ccy_combo.findText(self.fx.get_currency()))

        def update_history_cb():
            if not self.fx: return
            hist_checkbox.setChecked(self.fx.get_history_config())
            hist_checkbox.setEnabled(self.fx.is_enabled())

        def update_fiat_address_cb():
            if not self.fx: return
            fiat_address_checkbox.setChecked(self.fx.get_fiat_address_config())

        def update_history_capgains_cb():
            if not self.fx: return
            hist_capgains_checkbox.setChecked(self.fx.get_history_capital_gains_config())
            hist_capgains_checkbox.setEnabled(hist_checkbox.isChecked())

        def update_exchanges():
            if not self.fx: return
            b = self.fx.is_enabled()
            ex_combo.setEnabled(b)
            if b:
                h = self.fx.get_history_config()
                c = self.fx.get_currency()
                exchanges = self.fx.get_exchanges_by_ccy(c, h)
            else:
                exchanges = self.fx.get_exchanges_by_ccy('USD', False)
            ex_combo.clear()
            ex_combo.addItems(sorted(exchanges))
            ex_combo.setCurrentIndex(ex_combo.findText(self.fx.config_exchange()))

        def on_currency(hh):
            if not self.fx: return
            b = bool(ccy_combo.currentIndex())
            ccy = str(ccy_combo.currentText()) if b else None
            self.fx.set_enabled(b)
            if b and ccy != self.fx.ccy:
                self.fx.set_currency(ccy)
            update_history_cb()
            update_exchanges()
            self.update_fiat()

        def on_exchange(idx):
            exchange = str(ex_combo.currentText())
            if self.fx and self.fx.is_enabled() and exchange and exchange != self.fx.exchange.name():
                self.fx.set_exchange(exchange)

        def on_history(checked):
            if not self.fx: return
            self.fx.set_history_config(checked)
            update_exchanges()
            self.history_list.refresh_headers()
            if self.fx.is_enabled() and checked:
                # reset timeout to get historical rates
                self.fx.timeout = 0
            update_history_capgains_cb()

        def on_history_capgains(checked):
            if not self.fx: return
            self.fx.set_history_capital_gains_config(checked)
            self.history_list.refresh_headers()

        def on_fiat_address(checked):
            if not self.fx: return
            self.fx.set_fiat_address_config(checked)
            self.address_list.refresh_headers()
            self.address_list.update()

        update_currencies()
        update_history_cb()
        update_history_capgains_cb()
        update_fiat_address_cb()
        update_exchanges()
        ccy_combo.currentIndexChanged.connect(on_currency)
        hist_checkbox.stateChanged.connect(on_history)
        hist_capgains_checkbox.stateChanged.connect(on_history_capgains)
        fiat_address_checkbox.stateChanged.connect(on_fiat_address)
        ex_combo.currentIndexChanged.connect(on_exchange)

        fiat_widgets = []
        fiat_widgets.append((QLabel(_('Fiat currency')), ccy_combo))
        fiat_widgets.append((QLabel(_('Show history rates')), hist_checkbox))
        fiat_widgets.append((QLabel(_('Show capital gains in history')), hist_capgains_checkbox))
        fiat_widgets.append((QLabel(_('Show Fiat balance for addresses')), fiat_address_checkbox))
        fiat_widgets.append((QLabel(_('Source')), ex_combo))

        tabs_info = [
            # (fee_widgets, _('Fees')), # not needed in FC2
            (tx_widgets, _('Transactions')),
            (gui_widgets, _('Appearance')),
            (fiat_widgets, _('Fiat')),
            (id_widgets, _('Identity')),
        ]
        for widgets, name in tabs_info:
            tab = QWidget()
            grid = QGridLayout(tab)
            grid.setColumnStretch(0,1)
            for a,b in widgets:
                i = grid.rowCount()
                if b:
                    if a:
                        grid.addWidget(a, i, 0)
                    grid.addWidget(b, i, 1)
                else:
                    grid.addWidget(a, i, 0, 1, 2)
            tabs.addTab(tab, name)

        vbox.addWidget(tabs)
        vbox.addStretch(1)
        vbox.addLayout(Buttons(CloseButton(d)))
        d.setLayout(vbox)

        # run the dialog
        d.exec_()

        if self.fx:
            self.fx.timeout = 0

        self.alias_received_signal.disconnect(set_alias_color)

        run_hook('close_settings_dialog')
        if self.need_restart:
            self.show_warning(_('Please restart Electrum to activate the new GUI settings'), title=_('Success'))


    def closeEvent(self, event):
        # It seems in some rare cases this closeEvent() is called twice
        if not self.cleaned_up:
            self.cleaned_up = True
            self.clean_up()
        event.accept()

    def clean_up(self):
        self.wallet.thread.stop()
        if self.network:
            self.network.unregister_callback(self.on_network)
        self.config.set_key("is_maximized", self.isMaximized())
        if not self.isMaximized():
            g = self.geometry()
            self.wallet.storage.put("winpos-qt", [g.left(),g.top(),
                                                  g.width(),g.height()])
        self.config.set_key("console-history", self.console.history[-50:],
                            True)
        if self.qr_window:
            self.qr_window.close()
        self.close_wallet()
        self.gui_object.close_window(self)

    def plugins_dialog(self):
        self.pluginsdialog = d = WindowModalDialog(self, _('Electrum Plugins'))

        plugins = self.gui_object.plugins

        vbox = QVBoxLayout(d)

        # plugins
        scroll = QScrollArea()
        scroll.setEnabled(True)
        scroll.setWidgetResizable(True)
        scroll.setMinimumSize(400,250)
        vbox.addWidget(scroll)

        w = QWidget()
        scroll.setWidget(w)
        w.setMinimumHeight(plugins.count() * 35)

        grid = QGridLayout()
        grid.setColumnStretch(0,1)
        w.setLayout(grid)

        settings_widgets = {}

        def enable_settings_widget(p, name, i):
            widget = settings_widgets.get(name)
            if not widget and p and p.requires_settings():
                widget = settings_widgets[name] = p.settings_widget(d)
                grid.addWidget(widget, i, 1)
            if widget:
                widget.setEnabled(bool(p and p.is_enabled()))

        def do_toggle(cb, name, i):
            p = plugins.toggle(name)
            cb.setChecked(bool(p))
            enable_settings_widget(p, name, i)
            run_hook('init_qt', self.gui_object)

        for i, descr in enumerate(plugins.descriptions.values()):
            name = descr['__name__']
            p = plugins.get(name)
            if descr.get('registers_keystore'):
                continue
            try:
                cb = QCheckBox(descr['fullname'])
                plugin_is_loaded = p is not None
                cb_enabled = (not plugin_is_loaded and plugins.is_available(name, self.wallet)
                              or plugin_is_loaded and p.can_user_disable())
                cb.setEnabled(cb_enabled)
                cb.setChecked(plugin_is_loaded and p.is_enabled())
                grid.addWidget(cb, i, 0)
                enable_settings_widget(p, name, i)
                cb.clicked.connect(partial(do_toggle, cb, name, i))
                msg = descr['description']
                if descr.get('requires'):
                    msg += '\n\n' + _('Requires') + ':\n' + '\n'.join(map(lambda x: x[1], descr.get('requires')))
                grid.addWidget(HelpButton(msg), i, 2)
            except Exception:
                self.print_msg("error: cannot display plugin", name)
                traceback.print_exc(file=sys.stdout)
        grid.setRowStretch(len(plugins.descriptions.values()), 1)
        vbox.addLayout(Buttons(CloseButton(d)))
        d.exec_()

    def cpfp(self, parent_tx, new_tx):
        total_size = parent_tx.estimated_size() + new_tx.estimated_size()
        d = WindowModalDialog(self, _('Child Pays for Parent'))
        vbox = QVBoxLayout(d)
        msg = (
            "A CPFP is a transaction that sends an unconfirmed output back to "
            "yourself, with a high fee. The goal is to have miners confirm "
            "the parent transaction in order to get the fee attached to the "
            "child transaction.")
        vbox.addWidget(WWLabel(_(msg)))
        msg2 = ("The proposed fee is computed using your "
            "fee/kB settings, applied to the total size of both child and "
            "parent transactions. After you broadcast a CPFP transaction, "
            "it is normal to see a new unconfirmed transaction in your history.")
        vbox.addWidget(WWLabel(_(msg2)))
        grid = QGridLayout()
        grid.addWidget(QLabel(_('Total size') + ':'), 0, 0)
        grid.addWidget(QLabel('%d bytes'% total_size), 0, 1)
        max_fee = new_tx.output_value()
        grid.addWidget(QLabel(_('Input amount') + ':'), 1, 0)
        grid.addWidget(QLabel(self.format_amount(max_fee) + ' ' + self.base_unit()), 1, 1)
        output_amount = QLabel('')
        grid.addWidget(QLabel(_('Output amount') + ':'), 2, 0)
        grid.addWidget(output_amount, 2, 1)
        fee_e = BTCAmountEdit(self.get_decimal_point)
        # FIXME with dyn fees, without estimates, there are all kinds of crashes here
        def f(x):
            a = max_fee - fee_e.get_amount()
            output_amount.setText((self.format_amount(a) + ' ' + self.base_unit()) if a else '')
        fee_e.textChanged.connect(f)
        fee = self.config.fee_per_kb() * total_size / 1000
        fee_e.setAmount(fee)
        grid.addWidget(QLabel(_('Fee' + ':')), 3, 0)
        grid.addWidget(fee_e, 3, 1)
        def on_rate(dyn, pos, fee_rate):
            fee = fee_rate * total_size / 1000
            fee = min(max_fee, fee)
            fee_e.setAmount(fee)
        fee_slider = FeeSlider(self, self.config, on_rate)
        fee_slider.update()
        grid.addWidget(fee_slider, 4, 1)
        vbox.addLayout(grid)
        vbox.addLayout(Buttons(CancelButton(d), OkButton(d)))
        if not d.exec_():
            return
        fee = fee_e.get_amount()
        if fee > max_fee:
            self.show_error(_('Max fee exceeded'))
            return
        new_tx = self.wallet.cpfp(parent_tx, fee)
        new_tx.set_rbf(True)
        self.show_transaction(new_tx)

    def bump_fee_dialog(self, tx):
        is_relevant, is_mine, v, fee = self.wallet.get_wallet_delta(tx)
        if fee is None:
            self.show_error(_("Can't bump fee: unknown fee for original transaction."))
            return
        tx_label = self.wallet.get_label(tx.txid())
        tx_size = tx.estimated_size()
        d = WindowModalDialog(self, _('Bump Fee'))
        vbox = QVBoxLayout(d)
        vbox.addWidget(QLabel(_('Current fee') + ': %s'% self.format_amount(fee) + ' ' + self.base_unit()))
        vbox.addWidget(QLabel(_('New fee' + ':')))

        fee_e = BTCAmountEdit(self.get_decimal_point)
        fee_e.setAmount(fee * 1.5)
        vbox.addWidget(fee_e)

        def on_rate(dyn, pos, fee_rate):
            fee = fee_rate * tx_size / 1000
            fee_e.setAmount(fee)
        fee_slider = FeeSlider(self, self.config, on_rate)
        #vbox.addWidget(fee_slider)
        cb = QCheckBox(_('Final'))
        vbox.addWidget(cb)
        vbox.addLayout(Buttons(CancelButton(d), OkButton(d)))
        if not d.exec_():
            return
        is_final = cb.isChecked()
        new_fee = fee_e.get_amount()
        delta = new_fee - fee
        if delta < 0:
            self.show_error("fee too low")
            return
        try:
            new_tx = self.wallet.bump_fee(tx, delta)
        except CannotBumpFee as e:
            self.show_error(str(e))
            return
        if is_final:
            new_tx.set_rbf(False)
        self.show_transaction(new_tx, tx_label)

    def save_transaction_into_wallet(self, tx):
        win = self.top_level_window()
        try:
            if not self.wallet.add_transaction(tx.txid(), tx):
                win.show_error(_("Transaction could not be saved.") + "\n" +
                               _("It conflicts with current history."))
                return False
        except AddTransactionException as e:
            win.show_error(e)
            return False
        else:
            self.wallet.save_transactions(write=True)
            # need to update at least: history_list, utxo_list, address_list
            self.need_update.set()
            msg = (_("Transaction added to wallet history.") + '\n\n' +
                   _("Note: this is an offline transaction, if you want the network "
                     "to see it, you need to broadcast it."))
            win.msg_box(QPixmap(":icons/offline_tx.png"), None, _('Success'), msg)
            return True<|MERGE_RESOLUTION|>--- conflicted
+++ resolved
@@ -39,38 +39,21 @@
 from .exception_window import Exception_Hook
 from PyQt5.QtWidgets import *
 
-<<<<<<< HEAD
-from electrumfair import keystore, simple_config
+from electrumfair import keystore, simple_config, ecc
 from electrumfair.bitcoin import COIN, is_address, TYPE_ADDRESS
 from electrumfair import constants
 from electrumfair.plugins import run_hook
 from electrumfair.i18n import _
-from electrumfair.util import (format_time, format_satoshis, PrintError,
-                           format_satoshis_plain, NotEnoughFunds,
-                           UserCancelled, NoDynamicFeeEstimates, profiler,
-                           export_meta, import_meta, bh2u, bfh, InvalidPassword)
-from electrumfair import Transaction
-from electrumfair import util, bitcoin, commands, coinchooser
-from electrumfair import paymentrequest
-from electrumfair.wallet import Multisig_Wallet, AddTransactionException
-=======
-from electrum import keystore, simple_config, ecc
-from electrum.bitcoin import COIN, is_address, TYPE_ADDRESS
-from electrum import constants
-from electrum.plugins import run_hook
-from electrum.i18n import _
-from electrum.util import (format_time, format_satoshis, format_fee_satoshis,
+from electrumfair.util import (format_time, format_satoshis, format_fee_satoshis,
                            format_satoshis_plain, NotEnoughFunds, PrintError,
                            UserCancelled, NoDynamicFeeEstimates, profiler,
                            export_meta, import_meta, bh2u, bfh, InvalidPassword,
                            base_units, base_units_list, base_unit_name_to_decimal_point,
                            decimal_point_to_base_unit_name, quantize_feerate)
-from electrum import Transaction
-from electrum import util, bitcoin, commands, coinchooser
-from electrum import paymentrequest
-from electrum.wallet import Multisig_Wallet, AddTransactionException, CannotBumpFee
->>>>>>> 26fcb1d3
-
+from electrumfair import Transaction
+from electrumfair import util, bitcoin, commands, coinchooser
+from electrumfair import paymentrequest
+from electrumfair.wallet import Multisig_Wallet, AddTransactionException, CannotBumpFee
 from .amountedit import AmountEdit, BTCAmountEdit, MyLineEdit, FeerateEdit
 from .qrcodewidget import QRCodeWidget, QRDialog
 from .qrtextedit import ShowQRTextEdit, ScanQRTextEdit
@@ -578,21 +561,14 @@
             self.show_error(_('No donation address for this server'))
 
     def show_about(self):
-<<<<<<< HEAD
         QMessageBox.about(self, "ElectrumFair",
             _("Version")+" %s" % (self.wallet.electrum_version) + "\n\n" +
-                _("Electrum's focus is speed, with low resource usage and simplifying FairCoin. You do not need to perform regular backups, because your wallet can be recovered from a secret phrase that you can memorize or write on paper. Startup times are instant because it operates in conjunction with high-performance servers that handle the most complicated parts of the FairCoin system."  + "\n\n") +
-                _("Uses icons from the Icons8 icon pack (icons8.com)."))
-=======
-        QMessageBox.about(self, "Electrum",
-                          (_("Version")+" %s" % self.wallet.electrum_version + "\n\n" +
-                           _("Electrum's focus is speed, with low resource usage and simplifying Bitcoin.") + " " +
+                           _("ElectrumFair's focus is speed, with low resource usage and simplifying Faircoin.") + " " +
                            _("You do not need to perform regular backups, because your wallet can be "
                               "recovered from a secret phrase that you can memorize or write on paper.") + " " +
                            _("Startup times are instant because it operates in conjunction with high-performance "
-                              "servers that handle the most complicated parts of the Bitcoin system.") + "\n\n" +
+                              "servers that handle the most complicated parts of the Faircoin system.") + "\n\n" +
                            _("Uses icons from the Icons8 icon pack (icons8.com).")))
->>>>>>> 26fcb1d3
 
     def show_report_bug(self):
         msg = ' '.join([
@@ -686,18 +662,7 @@
         return self.decimal_point
 
     def base_unit(self):
-<<<<<<< HEAD
-        assert self.decimal_point in [2, 5, 8]
-        if self.decimal_point == 2:
-            return 'uFAIR'
-        if self.decimal_point == 5:
-            return 'mFAIR'
-        if self.decimal_point == 8:
-            return 'FAIR'
-        raise Exception('Unknown base unit')
-=======
         return decimal_point_to_base_unit_name(self.decimal_point)
->>>>>>> 26fcb1d3
 
     def connect_fields(self, window, btc_e, fiat_e, fee_e):
 
@@ -2775,17 +2740,10 @@
         SSL_id_e.setReadOnly(True)
         id_widgets.append((SSL_id_label, SSL_id_e))
 
-<<<<<<< HEAD
-        units = ['FAIR', 'mFAIR', 'uFAIR']
-        msg = (_('Base unit of your wallet.')
-              + '\n1 FAIR = 1000 mFAIR. 1mFAIR = 1000 bits.\n'
-              + _(' These settings affects the Send tab, and all balance related fields.'))
-=======
         units = base_units_list
         msg = (_('Base unit of your wallet.')
-               + '\n1 BTC = 1000 mBTC. 1 mBTC = 1000 bits. 1 bit = 100 sat.\n'
-               + _('This setting affects the Send tab, and all balance related fields.'))
->>>>>>> 26fcb1d3
+              + '\n1 FAIR = 1000 mFAIR. 1mFAIR = 1000 uFair. 1 uFair = 100 sat.\n'
+              + _(' These settings affects the Send tab, and all balance related fields.'))
         unit_label = HelpLabel(_('Base unit') + ':', msg)
         unit_combo = QComboBox()
         unit_combo.addItems(units)
@@ -2796,18 +2754,7 @@
                 return
             edits = self.amount_e, self.fee_e, self.receive_amount_e
             amounts = [edit.get_amount() for edit in edits]
-<<<<<<< HEAD
-            if unit_result == 'FAIR':
-                self.decimal_point = 8
-            elif unit_result == 'mFAIR':
-                self.decimal_point = 5
-            elif unit_result == 'uFAIR':
-                self.decimal_point = 2
-            else:
-                raise Exception('Unknown base unit')
-=======
             self.decimal_point = base_unit_name_to_decimal_point(unit_result)
->>>>>>> 26fcb1d3
             self.config.set_key('decimal_point', self.decimal_point, True)
             nz.setMaximum(self.decimal_point)
             self.history_list.update()
