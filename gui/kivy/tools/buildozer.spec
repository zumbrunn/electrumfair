--- conflicted
+++ resolved
@@ -24,11 +24,7 @@
 source.exclude_patterns = Makefile,setup*
 
 # (str) Application versioning (method 1)
-<<<<<<< HEAD
-version.regex = ELECTRUMFAIR_VERSION = '(.*)'
-=======
 version.regex = APK_VERSION = '(.*)'
->>>>>>> 26fcb1d3
 version.filename = %(source.dir)s/lib/version.py
 
 # (str) Application versioning (method 2)
